--- conflicted
+++ resolved
@@ -14,26 +14,15 @@
   # -- List of image pull secrets to use
   imagePullSecrets: []
   # -- Container image for the operator
-<<<<<<< HEAD
-  image: ghcr.io/stacklok/toolhive/operator:v0.6.10
-=======
   image: ghcr.io/stacklok/toolhive/operator:v0.6.12
->>>>>>> 6ef1a625
   # -- Image pull policy for the operator container
   imagePullPolicy: IfNotPresent
 
   # -- Image to use for Toolhive runners
-<<<<<<< HEAD
-  toolhiveRunnerImage: ghcr.io/stacklok/toolhive/proxyrunner:v0.6.10
-
-  # -- Image to use for Virtual MCP Server (vMCP) deployments
-  vmcpImage: ghcr.io/stacklok/toolhive/vmcp:v0.6.10
-=======
   toolhiveRunnerImage: ghcr.io/stacklok/toolhive/proxyrunner:v0.6.12
 
   # -- Image to use for Virtual MCP Server (vMCP) deployments
   vmcpImage: ghcr.io/stacklok/toolhive/vmcp:v0.6.12
->>>>>>> 6ef1a625
 
   # -- Host for the proxy deployed by the operator
   proxyHost: 0.0.0.0
@@ -205,11 +194,7 @@
 # -- All values for the registry API deployment and associated resources
 registryAPI:
   # -- Container image for the registry API
-<<<<<<< HEAD
-  image: "ghcr.io/stacklok/thv-registry-api:v0.3.5"
-=======
   image: "ghcr.io/stacklok/thv-registry-api:v0.4.4"
->>>>>>> 6ef1a625
   # -- Service account configuration for the registry API
   serviceAccount:
     # -- Automatically mount a ServiceAccount's API credentials
