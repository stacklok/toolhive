--- conflicted
+++ resolved
@@ -748,7 +748,6 @@
 	volumeMounts := []corev1.VolumeMount{}
 	volumes := []corev1.Volume{}
 
-<<<<<<< HEAD
 	// Also add pod template patch for secrets and service account (same as regular flags approach)
 	// If service account is not specified, use the default MCP server service account
 	serviceAccount := m.Spec.ServiceAccount
@@ -768,33 +767,6 @@
 			ctxLogger.Error(err, "Failed to marshal pod template spec")
 		} else {
 			args = append(args, fmt.Sprintf("--k8s-pod-patch=%s", string(podTemplatePatch)))
-=======
-	// Check if global ConfigMap mode is enabled via environment variable
-	useConfigMap := true
-	if useConfigMap {
-		// Also add pod template patch for secrets and service account (same as regular flags approach)
-		// If service account is not specified, use the default MCP server service account
-		serviceAccount := m.Spec.ServiceAccount
-		if serviceAccount == nil {
-			defaultSA := mcpServerServiceAccountName(m.Name)
-			serviceAccount = &defaultSA
-		}
-		finalPodTemplateSpec := NewMCPServerPodTemplateSpecBuilder(m.Spec.PodTemplateSpec).
-			WithServiceAccount(serviceAccount).
-			WithSecrets(m.Spec.Secrets).
-			Build()
-		// Add pod template patch if we have one
-		if finalPodTemplateSpec != nil {
-			podTemplatePatch, err := json.Marshal(finalPodTemplateSpec)
-			if err != nil {
-				ctxLogger := log.FromContext(ctx)
-				ctxLogger.Error(err, "Failed to marshal pod template spec")
-			} else {
-				args = append(args, fmt.Sprintf("--k8s-pod-patch=%s", string(podTemplatePatch)))
-			}
->>>>>>> 71e29349
-		}
-	}
 
 	// Add volume mount for ConfigMap
 	configMapName := fmt.Sprintf("%s-runconfig", m.Name)
