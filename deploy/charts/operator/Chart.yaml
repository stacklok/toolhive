--- conflicted
+++ resolved
@@ -2,10 +2,5 @@
 name: toolhive-operator
 description: A Helm chart for deploying the ToolHive Operator into Kubernetes.
 type: application
-<<<<<<< HEAD
-version: 0.5.4
-appVersion: "v0.6.6"
-=======
 version: 0.5.15
-appVersion: "v0.6.13"
->>>>>>> 3fa249bc
+appVersion: "v0.6.13"