--- conflicted
+++ resolved
@@ -5,13 +5,9 @@
 	"context"
 	"fmt"
 	"os"
-<<<<<<< HEAD
-	"strings"
-=======
 	"sort"
 	"strings"
 	"text/tabwriter"
->>>>>>> 250b0788
 
 	"github.com/spf13/cobra"
 
@@ -33,7 +29,13 @@
 	RunE:  groupCreateCmdFunc,
 }
 
-<<<<<<< HEAD
+var groupListCmd = &cobra.Command{
+	Use:   "list",
+	Short: "List all groups",
+	Long:  `List all logical groups of MCP servers.`,
+	RunE:  groupListCmdFunc,
+}
+
 var groupDeleteCmd = &cobra.Command{
 	Use:   "delete [group-name]",
 	Short: "Delete a group and remove workloads from it",
@@ -46,15 +48,6 @@
 
 var withWorkloadsFlag bool
 
-=======
-var groupListCmd = &cobra.Command{
-	Use:   "list",
-	Short: "List all groups",
-	Long:  `List all logical groups of MCP servers.`,
-	RunE:  groupListCmdFunc,
-}
-
->>>>>>> 250b0788
 func groupCreateCmdFunc(cmd *cobra.Command, args []string) error {
 	groupName := args[0]
 	ctx := cmd.Context()
@@ -72,23 +65,55 @@
 	return nil
 }
 
-<<<<<<< HEAD
+func groupListCmdFunc(cmd *cobra.Command, _ []string) error {
+	ctx := cmd.Context()
+
+	manager, err := groups.NewManager()
+	if err != nil {
+		return fmt.Errorf("failed to create group manager: %w", err)
+	}
+
+	allGroups, err := manager.List(ctx)
+	if err != nil {
+		return fmt.Errorf("failed to list groups: %w", err)
+	}
+
+	// Sort groups alphanumerically by name (handles mixed characters, numbers, etc.)
+	sort.Slice(allGroups, func(i, j int) bool {
+		return strings.Compare(allGroups[i].Name, allGroups[j].Name) < 0
+	})
+
+	if len(allGroups) == 0 {
+		fmt.Println("No groups configured.")
+		return nil
+	}
+
+	// Create a tabwriter for table output
+	w := tabwriter.NewWriter(os.Stdout, 0, 0, 3, ' ', 0)
+	fmt.Fprintln(w, "NAME")
+
+	// Print group names in table format
+	for _, group := range allGroups {
+		fmt.Fprintf(w, "%s\n", group.Name)
+	}
+
+	// Flush the tabwriter
+	if err := w.Flush(); err != nil {
+		return fmt.Errorf("failed to flush tabwriter: %w", err)
+	}
+
+	return nil
+}
+
 func groupDeleteCmdFunc(cmd *cobra.Command, args []string) error {
 	groupName := args[0]
 	ctx := cmd.Context()
 
 	groupManager, err := groups.NewManager()
-=======
-func groupListCmdFunc(cmd *cobra.Command, _ []string) error {
-	ctx := cmd.Context()
-
-	manager, err := groups.NewManager()
->>>>>>> 250b0788
 	if err != nil {
 		return fmt.Errorf("failed to create group manager: %w", err)
 	}
 
-<<<<<<< HEAD
 	// Check if group exists
 	exists, err := groupManager.Exists(ctx, groupName)
 	if err != nil {
@@ -224,49 +249,15 @@
 	}
 
 	fmt.Printf("Removed %d workload(s) from group '%s'\n", len(workloadNames), groupName)
-=======
-	allGroups, err := manager.List(ctx)
-	if err != nil {
-		return fmt.Errorf("failed to list groups: %w", err)
-	}
-
-	// Sort groups alphanumerically by name (handles mixed characters, numbers, etc.)
-	sort.Slice(allGroups, func(i, j int) bool {
-		return strings.Compare(allGroups[i].Name, allGroups[j].Name) < 0
-	})
-
-	if len(allGroups) == 0 {
-		fmt.Println("No groups configured.")
-		return nil
-	}
-
-	// Create a tabwriter for table output
-	w := tabwriter.NewWriter(os.Stdout, 0, 0, 3, ' ', 0)
-	fmt.Fprintln(w, "NAME")
-
-	// Print group names in table format
-	for _, group := range allGroups {
-		fmt.Fprintf(w, "%s\n", group.Name)
-	}
-
-	// Flush the tabwriter
-	if err := w.Flush(); err != nil {
-		return fmt.Errorf("failed to flush tabwriter: %w", err)
-	}
-
->>>>>>> 250b0788
 	return nil
 }
 
 func init() {
 	groupCmd.AddCommand(groupCreateCmd)
-<<<<<<< HEAD
+	groupCmd.AddCommand(groupListCmd)
 	groupCmd.AddCommand(groupDeleteCmd)
 
 	// Add --with-workloads flag to group delete command
 	groupDeleteCmd.Flags().BoolVar(&withWorkloadsFlag, "with-workloads", false,
 		"Delete all workloads in the group along with the group")
-=======
-	groupCmd.AddCommand(groupListCmd)
->>>>>>> 250b0788
 }