--- conflicted
+++ resolved
@@ -10,12 +10,8 @@
 	"syscall"
 	"time"
 
-<<<<<<< HEAD
 	"golang.org/x/oauth2"
 
-	"github.com/stacklok/toolhive/pkg/auth"
-=======
->>>>>>> 16972b26
 	"github.com/stacklok/toolhive/pkg/client"
 	"github.com/stacklok/toolhive/pkg/config"
 	rt "github.com/stacklok/toolhive/pkg/container/runtime"
@@ -315,7 +311,6 @@
 	return nil
 }
 
-<<<<<<< HEAD
 // handleRemoteAuthentication handles authentication for remote MCP servers
 func (r *Runner) handleRemoteAuthentication(ctx context.Context) (*oauth2.TokenSource, error) {
 	if r.Config.RemoteAuthConfig == nil {
@@ -334,10 +329,7 @@
 	return tokenSource, nil
 }
 
-// Cleanup performs cleanup operations for the runner, including shutting down telemetry.
-=======
 // Cleanup performs cleanup operations for the runner, including shutting down all middleware.
->>>>>>> 16972b26
 func (r *Runner) Cleanup(ctx context.Context) error {
 	// For simplicity, return the last error we encounter during cleanup.
 	var lastErr error
