--- conflicted
+++ resolved
@@ -14,6 +14,7 @@
 - ✅ **Session Management**: MCP protocol session tracking with TTL-based cleanup
 - ✅ **Health Endpoints**: `/health` and `/ping` for service monitoring
 - ✅ **Configuration Validation**: `vmcp validate` command for config verification
+- ✅ **Observability**: OpenTelemetry metrics and traces for backend operations and workflow executions
 
 ### In Progress
 - 🚧 **Incoming Authentication** (Issue #165): OIDC, local, anonymous authentication
@@ -128,11 +129,8 @@
 3. **Outgoing Authentication**: Virtual MCP → Backend API token exchange
 4. **Tool Aggregation**: Conflict resolution and filtering strategies
 5. **Operational Settings**: Timeouts, health checks, circuit breakers
-<<<<<<< HEAD
-=======
 6. **Telemetry**: OpenTelemetry metrics/tracing and Prometheus endpoint
 7. **Audit Logging**: MCP operation audit logs (optional, can be enabled via `--enable-audit` flag for quick setup)
->>>>>>> 6ef1a625
 
 See [examples/vmcp-config.yaml](../../examples/vmcp-config.yaml) for a complete example.
 
