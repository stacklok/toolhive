package sync

import (
	"context"
	"crypto/sha256"
	"encoding/hex"
	"encoding/json"
	"fmt"
	"time"

	"k8s.io/apimachinery/pkg/runtime"
	ctrl "sigs.k8s.io/controller-runtime"
	"sigs.k8s.io/controller-runtime/pkg/client"
	"sigs.k8s.io/controller-runtime/pkg/log"

	mcpv1alpha1 "github.com/stacklok/toolhive/cmd/thv-operator/api/v1alpha1"
	"github.com/stacklok/toolhive/cmd/thv-operator/pkg/mcpregistrystatus"
	"github.com/stacklok/toolhive/cmd/thv-operator/pkg/sources"
)

// Result contains the result of a successful sync operation
type Result struct {
	Hash        string
	ServerCount int
}

// Sync reason constants
const (
	// Registry state related reasons
	ReasonAlreadyInProgress     = "sync-already-in-progress"
	ReasonRegistryNotReady      = "registry-not-ready"
	ReasonRequeueTimeNotElapsed = "requeue-time-not-elapsed"

	// Filter change related reasons
	ReasonFilterChanged = "filter-changed"

	// Data change related reasons
	ReasonSourceDataChanged    = "source-data-changed"
	ReasonErrorCheckingChanges = "error-checking-data-changes"

	// Manual sync related reasons
	ReasonManualWithChanges = "manual-sync-with-data-changes"
	ReasonManualNoChanges   = "manual-sync-no-data-changes"

	// Automatic sync related reasons
	ReasonErrorParsingInterval  = "error-parsing-sync-interval"
	ReasonErrorCheckingSyncNeed = "error-checking-sync-need"

	// Up-to-date reasons
	ReasonUpToDateWithPolicy = "up-to-date-with-policy"
	ReasonUpToDateNoPolicy   = "up-to-date-no-policy"
)

// Manual sync annotation detection reasons
const (
	ManualSyncReasonNoAnnotations    = "no-annotations"
	ManualSyncReasonNoTrigger        = "no-manual-trigger"
	ManualSyncReasonAlreadyProcessed = "manual-trigger-already-processed"
	ManualSyncReasonRequested        = "manual-sync-requested"
)

// Condition reasons for status conditions
const (
	// Failure reasons
	conditionReasonHandlerCreationFailed = "HandlerCreationFailed"
	conditionReasonValidationFailed      = "ValidationFailed"
	conditionReasonFetchFailed           = "FetchFailed"
	conditionReasonStorageFailed         = "StorageFailed"
)

// Default timing constants for the sync manager
const (
	// DefaultSyncRequeueAfterConstant is the constant default requeue interval for sync operations
	DefaultSyncRequeueAfterConstant = time.Minute * 5
)

// Configurable timing variables for testing
var (
	// DefaultSyncRequeueAfter is the configurable default requeue interval for sync operations
	// This can be modified in tests to speed up requeue behavior
	DefaultSyncRequeueAfter = DefaultSyncRequeueAfterConstant
)

// Manager manages synchronization operations for MCPRegistry resources
type Manager interface {
	// ShouldSync determines if a sync operation is needed
	ShouldSync(ctx context.Context, mcpRegistry *mcpv1alpha1.MCPRegistry) (bool, string, *time.Time)

	// PerformSync executes the complete sync operation
	PerformSync(ctx context.Context, mcpRegistry *mcpv1alpha1.MCPRegistry) (ctrl.Result, *Result, *mcpregistrystatus.Error)

	// UpdateManualSyncTriggerOnly updates manual sync trigger tracking without performing actual sync
	UpdateManualSyncTriggerOnly(ctx context.Context, mcpRegistry *mcpv1alpha1.MCPRegistry) (ctrl.Result, error)
}

// DataChangeDetector detects changes in source data
type DataChangeDetector interface {
	// IsDataChanged checks if source data has changed by comparing hashes
	IsDataChanged(ctx context.Context, mcpRegistry *mcpv1alpha1.MCPRegistry) (bool, error)
}

// ManualSyncChecker handles manual sync detection logic
type ManualSyncChecker interface {
	// IsManualSyncRequested checks if a manual sync was requested via annotation
	IsManualSyncRequested(mcpRegistry *mcpv1alpha1.MCPRegistry) (bool, string)
}

// AutomaticSyncChecker handles automatic sync timing logic
type AutomaticSyncChecker interface {
	// IsIntervalSyncNeeded checks if sync is needed based on time interval
	// Returns (syncNeeded, nextSyncTime, error) where nextSyncTime is always in the future
	IsIntervalSyncNeeded(mcpRegistry *mcpv1alpha1.MCPRegistry) (bool, time.Time, error)
}

// DefaultSyncManager is the default implementation of Manager
type DefaultSyncManager struct {
	client               client.Client
	scheme               *runtime.Scheme
	sourceHandlerFactory sources.SourceHandlerFactory
<<<<<<< HEAD
	filterService        filtering.FilterService
=======
	storageManager       sources.StorageManager
>>>>>>> b58742c8
	dataChangeDetector   DataChangeDetector
	manualSyncChecker    ManualSyncChecker
	automaticSyncChecker AutomaticSyncChecker
}

// NewDefaultSyncManager creates a new DefaultSyncManager
func NewDefaultSyncManager(k8sClient client.Client, scheme *runtime.Scheme,
	sourceHandlerFactory sources.SourceHandlerFactory) *DefaultSyncManager {
	return &DefaultSyncManager{
		client:               k8sClient,
		scheme:               scheme,
		sourceHandlerFactory: sourceHandlerFactory,
<<<<<<< HEAD
		filterService:        filtering.NewDefaultFilterService(),
=======
		storageManager:       storageManager,
>>>>>>> b58742c8
		dataChangeDetector:   &DefaultDataChangeDetector{sourceHandlerFactory: sourceHandlerFactory},
		manualSyncChecker:    &DefaultManualSyncChecker{},
		automaticSyncChecker: &DefaultAutomaticSyncChecker{},
	}
}

// ShouldSync determines if a sync operation is needed and when the next sync should occur
// nolint:gocyclo
func (s *DefaultSyncManager) ShouldSync(
	ctx context.Context,
	mcpRegistry *mcpv1alpha1.MCPRegistry) (bool, string, *time.Time) {
	ctxLogger := log.FromContext(ctx)

	// If registry is currently syncing, don't start another sync
	if mcpRegistry.Status.Phase == mcpv1alpha1.MCPRegistryPhaseSyncing {
		return false, ReasonAlreadyInProgress, nil
	}

	// Check if requeue time has elapsed and pre-compute next sync time
	requeueElapsed, nextSyncTime := s.calculateNextSyncTime(ctx, mcpRegistry)

	// Check if sync is needed based on registry state
	syncNeededForState := s.isSyncNeededForState(mcpRegistry)
	// Check for manual sync trigger first (always update trigger tracking)
	manualSyncRequested, _ := s.manualSyncChecker.IsManualSyncRequested(mcpRegistry)
	// Check if filter has changed
	filterChanged := s.isFilterChanged(ctx, mcpRegistry)

	shouldSync := false
	reason := ReasonUpToDateNoPolicy

	if syncNeededForState {
		if !requeueElapsed {
			ctxLogger.Info("Sync not needed because requeue time not elapsed",
				"requeueTime", DefaultSyncRequeueAfter, "lastAttempt", mcpRegistry.Status.SyncStatus.LastAttempt)
			reason = ReasonRequeueTimeNotElapsed
		} else {
			shouldSync = true
		}
	}

	if !shouldSync && manualSyncRequested {
		// Manual sync requested
		shouldSync = true
		nextSyncTime = nil
	}

	if !shouldSync && filterChanged {
		// Filter changed
		shouldSync = true
		reason = ReasonFilterChanged
	} else if shouldSync || requeueElapsed {
		// Check if source data has changed by comparing hash
		dataChanged, err := s.dataChangeDetector.IsDataChanged(ctx, mcpRegistry)
		if err != nil {
			ctxLogger.Error(err, "Failed to determine if data has changed")
			shouldSync = true
			reason = ReasonErrorCheckingChanges
		} else {
			ctxLogger.Info("Checked data changes", "dataChanged", dataChanged)
			if dataChanged {
				shouldSync = true
				if syncNeededForState {
					reason = ReasonRegistryNotReady
				} else if manualSyncRequested {
					reason = ReasonManualWithChanges
				} else {
					reason = ReasonSourceDataChanged
				}
			} else {
				shouldSync = false
				if syncNeededForState {
					reason = ReasonUpToDateWithPolicy
				} else {
					reason = ReasonManualNoChanges
				}
			}
		}
	}

	ctxLogger.Info("ShouldSync", "syncNeededForState", syncNeededForState, "filterChanged", filterChanged,
		"requeueElapsed", requeueElapsed, "manualSyncRequested", manualSyncRequested, "nextSyncTime",
		nextSyncTime)
	ctxLogger.Info("ShouldSync returning", "shouldSync", shouldSync, "reason", reason, "nextSyncTime", nextSyncTime)

	if shouldSync {
		return shouldSync, reason, nil
	}
	return shouldSync, reason, nextSyncTime
}

// isSyncNeededForState checks if sync is needed based on the registry's current state
func (*DefaultSyncManager) isSyncNeededForState(mcpRegistry *mcpv1alpha1.MCPRegistry) bool {
	// If we have sync status, use it to determine sync readiness
	if mcpRegistry.Status.SyncStatus != nil {
		syncPhase := mcpRegistry.Status.SyncStatus.Phase
		// If sync is failed, sync is needed
		if syncPhase == mcpv1alpha1.SyncPhaseFailed {
			return true
		}
		// If sync is not complete, sync is needed
		if syncPhase != mcpv1alpha1.SyncPhaseComplete {
			return true
		}
		// Sync is complete, no sync needed based on state
		return false
	}

	// If we don't have sync status, sync is needed
	return true
}

// isFilterChanged checks if the filter has changed compared to the last applied configuration
func (*DefaultSyncManager) isFilterChanged(ctx context.Context, mcpRegistry *mcpv1alpha1.MCPRegistry) bool {
	logger := log.FromContext(ctx)

	currentFilter := mcpRegistry.Spec.Filter
	currentFilterJSON, err := json.Marshal(currentFilter)
	if err != nil {
		logger.Error(err, "Failed to marshal current filter")
		return false
	}
	currentFilterHash := sha256.Sum256(currentFilterJSON)
	currentHashStr := hex.EncodeToString(currentFilterHash[:])

	lastHash := mcpRegistry.Status.LastAppliedFilterHash
	if lastHash == "" {
		// First time - no change
		return false
	}

	logger.V(1).Info("Current filter hash", "currentFilterHash", currentHashStr)
	logger.V(1).Info("Last applied filter hash", "lastHash", lastHash)
	return currentHashStr != lastHash
}

// calculateNextSyncTime checks if the requeue or sync policy time has elapsed and calculates the next requeue time
func (s *DefaultSyncManager) calculateNextSyncTime(ctx context.Context, mcpRegistry *mcpv1alpha1.MCPRegistry) (bool, *time.Time) {
	ctxLogger := log.FromContext(ctx)

	// First consider the requeue time
	requeueElapsed := false
	var nextSyncTime time.Time
	if mcpRegistry.Status.SyncStatus != nil {
		if mcpRegistry.Status.SyncStatus.LastAttempt != nil {
			nextSyncTime = mcpRegistry.Status.SyncStatus.LastAttempt.Add(DefaultSyncRequeueAfter)
		}
	}

	// If we have a sync policy, check if the next automatic sync time is sooner than the next requeue time
	if mcpRegistry.Spec.SyncPolicy != nil {
		autoSyncNeeded, nextAutomaticSyncTime, err := s.automaticSyncChecker.IsIntervalSyncNeeded(mcpRegistry)
		if err != nil {
			ctxLogger.Error(err, "Failed to determine if interval sync is needed")
		}

		// Resync at the earlier time between the next sync time and the next automatic sync time
		if autoSyncNeeded && nextSyncTime.After(nextAutomaticSyncTime) {
			nextSyncTime = nextAutomaticSyncTime
		}
	}

	requeueElapsed = time.Now().After(nextSyncTime)
	return requeueElapsed, &nextSyncTime
}

// PerformSync performs the complete sync operation for the MCPRegistry
// The controller is responsible for setting sync status via the status collector
func (s *DefaultSyncManager) PerformSync(
	ctx context.Context, mcpRegistry *mcpv1alpha1.MCPRegistry,
) (ctrl.Result, *Result, *mcpregistrystatus.Error) {
	// Fetch and process registry data
	fetchResult, err := s.fetchAndProcessRegistryData(ctx, mcpRegistry)
	if err != nil {
		return ctrl.Result{RequeueAfter: DefaultSyncRequeueAfter}, nil, err
	}

	// Return sync result with data for status collector
	syncResult := &Result{
		Hash:        fetchResult.Hash,
		ServerCount: fetchResult.ServerCount,
	}

	return ctrl.Result{}, syncResult, nil
}

// UpdateManualSyncTriggerOnly updates the manual sync trigger tracking without performing actual sync
func (s *DefaultSyncManager) UpdateManualSyncTriggerOnly(
	ctx context.Context,
	mcpRegistry *mcpv1alpha1.MCPRegistry) (ctrl.Result, error) {
	ctxLogger := log.FromContext(ctx)

	// Refresh the object to get latest resourceVersion
	if err := s.client.Get(ctx, client.ObjectKeyFromObject(mcpRegistry), mcpRegistry); err != nil {
		return ctrl.Result{}, err
	}

	// Update manual sync trigger tracking
	if mcpRegistry.Annotations != nil {
		if triggerValue := mcpRegistry.Annotations[mcpregistrystatus.SyncTriggerAnnotation]; triggerValue != "" {
			mcpRegistry.Status.LastManualSyncTrigger = triggerValue
			ctxLogger.Info("Manual sync trigger processed (no data changes)", "trigger", triggerValue)
		}
	}

	// Update status
	if err := s.client.Status().Update(ctx, mcpRegistry); err != nil {
		ctxLogger.Error(err, "Failed to update manual sync trigger tracking")
		return ctrl.Result{}, err
	}

	ctxLogger.Info("Manual sync completed (no data changes required)")
	return ctrl.Result{}, nil
}

// fetchAndProcessRegistryData handles source handler creation, validation, fetch, and filtering
func (s *DefaultSyncManager) fetchAndProcessRegistryData(
	ctx context.Context,
	mcpRegistry *mcpv1alpha1.MCPRegistry) (*sources.FetchResult, *mcpregistrystatus.Error) {
	ctxLogger := log.FromContext(ctx)

	// Get source handler
	sourceHandler, err := s.sourceHandlerFactory.CreateHandler(mcpRegistry.Spec.Source.Type)
	if err != nil {
		ctxLogger.Error(err, "Failed to create source handler")
		return nil, &mcpregistrystatus.Error{
			Err:             err,
			Message:         fmt.Sprintf("Failed to create source handler: %v", err),
			ConditionType:   mcpv1alpha1.ConditionSourceAvailable,
			ConditionReason: conditionReasonHandlerCreationFailed,
		}
	}

	// Validate source configuration
	if err := sourceHandler.Validate(&mcpRegistry.Spec.Source); err != nil {
		ctxLogger.Error(err, "Source validation failed")
		return nil, &mcpregistrystatus.Error{
			Err:             err,
			Message:         fmt.Sprintf("Source validation failed: %v", err),
			ConditionType:   mcpv1alpha1.ConditionSourceAvailable,
			ConditionReason: conditionReasonValidationFailed,
		}
	}

	// Execute fetch operation
	fetchResult, err := sourceHandler.FetchRegistry(ctx, mcpRegistry)
	if err != nil {
		ctxLogger.Error(err, "Fetch operation failed")
		// Sync attempt counting is now handled by the controller via status collector
		return nil, &mcpregistrystatus.Error{
			Err:             err,
			Message:         fmt.Sprintf("Fetch failed: %v", err),
			ConditionType:   mcpv1alpha1.ConditionSyncSuccessful,
			ConditionReason: conditionReasonFetchFailed,
		}
	}

	ctxLogger.Info("Registry data fetched successfully from source",
		"serverCount", fetchResult.ServerCount,
		"format", fetchResult.Format,
		"hash", fetchResult.Hash)

	return fetchResult, nil
}

<<<<<<< HEAD
// applyFilteringIfConfigured applies filtering to fetch result if registry has filter configuration
func (s *DefaultSyncManager) applyFilteringIfConfigured(
=======
// storeRegistryData stores the registry data using the storage manager
func (s *DefaultSyncManager) storeRegistryData(
>>>>>>> b58742c8
	ctx context.Context,
	mcpRegistry *mcpv1alpha1.MCPRegistry,
	fetchResult *sources.FetchResult) *mcpregistrystatus.Error {
	ctxLogger := log.FromContext(ctx)

<<<<<<< HEAD
	if mcpRegistry.Spec.Filter != nil {
		ctxLogger.Info("Applying registry filters",
			"hasNameFilters", mcpRegistry.Spec.Filter.NameFilters != nil,
			"hasTagFilters", mcpRegistry.Spec.Filter.Tags != nil)

		filteredRegistry, err := s.filterService.ApplyFilters(ctx, fetchResult.Registry, mcpRegistry.Spec.Filter)
		if err != nil {
			ctxLogger.Error(err, "Registry filtering failed")
			return &mcpregistrystatus.Error{
				Err:             err,
				Message:         fmt.Sprintf("Filtering failed: %v", err),
				ConditionType:   mcpv1alpha1.ConditionSyncSuccessful,
				ConditionReason: conditionReasonFetchFailed,
			}
		}

		// Update fetch result with filtered data
		originalServerCount := fetchResult.ServerCount
		fetchResult.Registry = filteredRegistry
		fetchResult.ServerCount = len(filteredRegistry.Servers) + len(filteredRegistry.RemoteServers)

		ctxLogger.Info("Registry filtering completed",
			"originalServerCount", originalServerCount,
			"filteredServerCount", fetchResult.ServerCount,
			"serversFiltered", originalServerCount-fetchResult.ServerCount)
	} else {
		ctxLogger.Info("No filtering configured, using original registry data")
	}

=======
	if err := s.storageManager.Store(ctx, mcpRegistry, fetchResult.Registry); err != nil {
		ctxLogger.Error(err, "Failed to store registry data")
		return &mcpregistrystatus.Error{
			Err:             err,
			Message:         fmt.Sprintf("Storage failed: %v", err),
			ConditionType:   mcpv1alpha1.ConditionSyncSuccessful,
			ConditionReason: conditionReasonStorageFailed,
		}
	}

	ctxLogger.Info("Registry data stored successfully",
		"namespace", mcpRegistry.Namespace,
		"registryName", mcpRegistry.Name)

>>>>>>> b58742c8
	return nil
}<|MERGE_RESOLUTION|>--- conflicted
+++ resolved
@@ -117,11 +117,6 @@
 	client               client.Client
 	scheme               *runtime.Scheme
 	sourceHandlerFactory sources.SourceHandlerFactory
-<<<<<<< HEAD
-	filterService        filtering.FilterService
-=======
-	storageManager       sources.StorageManager
->>>>>>> b58742c8
 	dataChangeDetector   DataChangeDetector
 	manualSyncChecker    ManualSyncChecker
 	automaticSyncChecker AutomaticSyncChecker
@@ -134,11 +129,6 @@
 		client:               k8sClient,
 		scheme:               scheme,
 		sourceHandlerFactory: sourceHandlerFactory,
-<<<<<<< HEAD
-		filterService:        filtering.NewDefaultFilterService(),
-=======
-		storageManager:       storageManager,
->>>>>>> b58742c8
 		dataChangeDetector:   &DefaultDataChangeDetector{sourceHandlerFactory: sourceHandlerFactory},
 		manualSyncChecker:    &DefaultManualSyncChecker{},
 		automaticSyncChecker: &DefaultAutomaticSyncChecker{},
@@ -402,65 +392,4 @@
 		"hash", fetchResult.Hash)
 
 	return fetchResult, nil
-}
-
-<<<<<<< HEAD
-// applyFilteringIfConfigured applies filtering to fetch result if registry has filter configuration
-func (s *DefaultSyncManager) applyFilteringIfConfigured(
-=======
-// storeRegistryData stores the registry data using the storage manager
-func (s *DefaultSyncManager) storeRegistryData(
->>>>>>> b58742c8
-	ctx context.Context,
-	mcpRegistry *mcpv1alpha1.MCPRegistry,
-	fetchResult *sources.FetchResult) *mcpregistrystatus.Error {
-	ctxLogger := log.FromContext(ctx)
-
-<<<<<<< HEAD
-	if mcpRegistry.Spec.Filter != nil {
-		ctxLogger.Info("Applying registry filters",
-			"hasNameFilters", mcpRegistry.Spec.Filter.NameFilters != nil,
-			"hasTagFilters", mcpRegistry.Spec.Filter.Tags != nil)
-
-		filteredRegistry, err := s.filterService.ApplyFilters(ctx, fetchResult.Registry, mcpRegistry.Spec.Filter)
-		if err != nil {
-			ctxLogger.Error(err, "Registry filtering failed")
-			return &mcpregistrystatus.Error{
-				Err:             err,
-				Message:         fmt.Sprintf("Filtering failed: %v", err),
-				ConditionType:   mcpv1alpha1.ConditionSyncSuccessful,
-				ConditionReason: conditionReasonFetchFailed,
-			}
-		}
-
-		// Update fetch result with filtered data
-		originalServerCount := fetchResult.ServerCount
-		fetchResult.Registry = filteredRegistry
-		fetchResult.ServerCount = len(filteredRegistry.Servers) + len(filteredRegistry.RemoteServers)
-
-		ctxLogger.Info("Registry filtering completed",
-			"originalServerCount", originalServerCount,
-			"filteredServerCount", fetchResult.ServerCount,
-			"serversFiltered", originalServerCount-fetchResult.ServerCount)
-	} else {
-		ctxLogger.Info("No filtering configured, using original registry data")
-	}
-
-=======
-	if err := s.storageManager.Store(ctx, mcpRegistry, fetchResult.Registry); err != nil {
-		ctxLogger.Error(err, "Failed to store registry data")
-		return &mcpregistrystatus.Error{
-			Err:             err,
-			Message:         fmt.Sprintf("Storage failed: %v", err),
-			ConditionType:   mcpv1alpha1.ConditionSyncSuccessful,
-			ConditionReason: conditionReasonStorageFailed,
-		}
-	}
-
-	ctxLogger.Info("Registry data stored successfully",
-		"namespace", mcpRegistry.Namespace,
-		"registryName", mcpRegistry.Name)
-
->>>>>>> b58742c8
-	return nil
 }