--- conflicted
+++ resolved
@@ -289,7 +289,6 @@
 	return nil
 }
 
-<<<<<<< HEAD
 // validateCompositeToolRefs validates that all referenced VirtualMCPCompositeToolDefinition resources exist
 func (r *VirtualMCPServerReconciler) validateCompositeToolRefs(
 	ctx context.Context,
@@ -345,11 +344,9 @@
 
 // validateAndUpdatePodTemplateStatus validates the PodTemplateSpec and updates the VirtualMCPServer status
 // with appropriate conditions and events. Returns true if validation passes, false otherwise.
-=======
 // validateAndUpdatePodTemplateStatus validates the PodTemplateSpec and uses StatusManager to collect
 // status changes. Returns true if validation passes, false otherwise.
 // The caller is responsible for applying status updates via applyStatusUpdates().
->>>>>>> a23ca4bd
 func (r *VirtualMCPServerReconciler) validateAndUpdatePodTemplateStatus(
 	ctx context.Context,
 	vmcp *mcpv1alpha1.VirtualMCPServer,
