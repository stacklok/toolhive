// Package app provides the entry point for the vmcp command-line application.
package app

import (
	"context"
	"fmt"
	"time"

	"github.com/spf13/cobra"
	"github.com/spf13/viper"

	"github.com/stacklok/toolhive/pkg/audit"
	"github.com/stacklok/toolhive/pkg/env"
	"github.com/stacklok/toolhive/pkg/groups"
	"github.com/stacklok/toolhive/pkg/logger"
	"github.com/stacklok/toolhive/pkg/vmcp"
	"github.com/stacklok/toolhive/pkg/vmcp/aggregator"
	"github.com/stacklok/toolhive/pkg/vmcp/auth/factory"
	vmcpclient "github.com/stacklok/toolhive/pkg/vmcp/client"
	"github.com/stacklok/toolhive/pkg/vmcp/config"
	"github.com/stacklok/toolhive/pkg/vmcp/discovery"
	vmcprouter "github.com/stacklok/toolhive/pkg/vmcp/router"
	vmcpserver "github.com/stacklok/toolhive/pkg/vmcp/server"
)

var rootCmd = &cobra.Command{
	Use:               "vmcp",
	DisableAutoGenTag: true,
	Short:             "Virtual MCP Server - Aggregate and proxy multiple MCP servers",
	Long: `Virtual MCP Server (vmcp) is a proxy that aggregates multiple MCP (Model Context Protocol) servers
into a single unified interface. It provides:

- Tool aggregation from multiple MCP servers
- Resource aggregation from multiple sources
- Prompt aggregation and routing
- Authentication and authorization middleware
- Audit logging and telemetry
- Per-backend middleware configuration

vmcp reuses ToolHive's security and middleware infrastructure to provide a secure,
observable, and controlled way to expose multiple MCP servers through a single endpoint.`,
	Run: func(cmd *cobra.Command, _ []string) {
		// If no subcommand is provided, print help
		if err := cmd.Help(); err != nil {
			logger.Errorf("Error displaying help: %v", err)
		}
	},
	PersistentPreRun: func(_ *cobra.Command, _ []string) {
		logger.Initialize()
	},
}

// NewRootCmd creates a new root command for the vmcp CLI.
func NewRootCmd() *cobra.Command {
	// Add persistent flags
	rootCmd.PersistentFlags().Bool("debug", false, "Enable debug mode")
	err := viper.BindPFlag("debug", rootCmd.PersistentFlags().Lookup("debug"))
	if err != nil {
		logger.Errorf("Error binding debug flag: %v", err)
	}

	rootCmd.PersistentFlags().StringP("config", "c", "", "Path to vMCP configuration file")
	err = viper.BindPFlag("config", rootCmd.PersistentFlags().Lookup("config"))
	if err != nil {
		logger.Errorf("Error binding config flag: %v", err)
	}

	// Add subcommands
	rootCmd.AddCommand(newServeCmd())
	rootCmd.AddCommand(newVersionCmd())
	rootCmd.AddCommand(newValidateCmd())

	// Silence printing the usage on error
	rootCmd.SilenceUsage = true

	return rootCmd
}

// newServeCmd creates the serve command for starting the vMCP server
func newServeCmd() *cobra.Command {
	cmd := &cobra.Command{
		Use:   "serve",
		Short: "Start the Virtual MCP Server",
		Long: `Start the Virtual MCP Server to aggregate and proxy multiple MCP servers.

The server will read the configuration file specified by --config flag and start
listening for MCP client connections. It will aggregate tools, resources, and prompts
from all configured backend MCP servers.`,
		RunE: runServe,
	}

	// Add serve-specific flags
	cmd.Flags().String("host", "127.0.0.1", "Host address to bind to")
	cmd.Flags().Int("port", 4483, "Port to listen on")
	cmd.Flags().Bool("enable-audit", false, "Enable audit logging with default configuration")

	return cmd
}

// newVersionCmd creates the version command
func newVersionCmd() *cobra.Command {
	return &cobra.Command{
		Use:   "version",
		Short: "Print version information",
		Long:  "Display version information for vmcp",
		Run: func(_ *cobra.Command, _ []string) {
			// Version information will be injected at build time
			logger.Infof("vmcp version: %s", getVersion())
		},
	}
}

// newValidateCmd creates the validate command for checking configuration
func newValidateCmd() *cobra.Command {
	return &cobra.Command{
		Use:   "validate",
		Short: "Validate configuration file",
		Long: `Validate the vMCP configuration file for syntax and semantic errors.

This command checks:
- YAML/JSON syntax validity
- Required fields presence
- Middleware configuration correctness
- Backend configuration validity`,
		RunE: func(_ *cobra.Command, _ []string) error {
			configPath := viper.GetString("config")
			if configPath == "" {
				return fmt.Errorf("no configuration file specified, use --config flag")
			}

			logger.Infof("Validating configuration: %s", configPath)

			// Load configuration from YAML
			envReader := &env.OSReader{}
			loader := config.NewYAMLLoader(configPath, envReader)
			cfg, err := loader.Load()
			if err != nil {
				logger.Errorf("Failed to load configuration: %v", err)
				return fmt.Errorf("configuration loading failed: %w", err)
			}

			logger.Debugf("Configuration loaded successfully, performing validation...")

			// Validate configuration
			validator := config.NewValidator()
			if err := validator.Validate(cfg); err != nil {
				logger.Errorf("Configuration validation failed: %v", err)
				return fmt.Errorf("validation failed: %w", err)
			}

			logger.Infof("✓ Configuration is valid")
			logger.Infof("  Name: %s", cfg.Name)
			logger.Infof("  Group: %s", cfg.Group)
			logger.Infof("  Incoming Auth: %s", cfg.IncomingAuth.Type)
			logger.Infof("  Outgoing Auth: %s (source: %s)",
				func() string {
					if len(cfg.OutgoingAuth.Backends) > 0 {
						return fmt.Sprintf("%d backends configured", len(cfg.OutgoingAuth.Backends))
					}
					return "default only"
				}(),
				cfg.OutgoingAuth.Source)
			logger.Infof("  Conflict Resolution: %s", cfg.Aggregation.ConflictResolution)

			if len(cfg.CompositeTools) > 0 {
				logger.Infof("  Composite Tools: %d defined", len(cfg.CompositeTools))
			}

			return nil
		},
	}
}

// getVersion returns the version string (will be set at build time)
func getVersion() string {
	// This will be replaced with actual version info using ldflags
	return "dev"
}

// loadAndValidateConfig loads and validates the vMCP configuration file
func loadAndValidateConfig(configPath string) (*config.Config, error) {
	logger.Infof("Loading configuration from: %s", configPath)

	envReader := &env.OSReader{}
	loader := config.NewYAMLLoader(configPath, envReader)
	cfg, err := loader.Load()
	if err != nil {
		logger.Errorf("Failed to load configuration: %v", err)
		return nil, fmt.Errorf("configuration loading failed: %w", err)
	}

	validator := config.NewValidator()
	if err := validator.Validate(cfg); err != nil {
		logger.Errorf("Configuration validation failed: %v", err)
		return nil, fmt.Errorf("validation failed: %w", err)
	}

	logger.Infof("Configuration loaded and validated successfully")
	logger.Infof("  Name: %s", cfg.Name)
	logger.Infof("  Group: %s", cfg.Group)
	logger.Infof("  Conflict Resolution: %s", cfg.Aggregation.ConflictResolution)
	if len(cfg.CompositeTools) > 0 {
		logger.Infof("  Composite Tools: %d defined", len(cfg.CompositeTools))
	}

	return cfg, nil
}

// discoverBackends initializes managers, discovers backends, and creates backend client
// Returns empty backends list with no error if running in Kubernetes where CLI discovery doesn't work
func discoverBackends(ctx context.Context, cfg *config.Config) ([]vmcp.Backend, vmcp.BackendClient, error) {
	// Create outgoing authentication registry
	logger.Info("Initializing outgoing authentication")
	envReader := &env.OSReader{}
	outgoingRegistry, err := factory.NewOutgoingAuthRegistry(ctx, envReader)
	if err != nil {
		return nil, nil, fmt.Errorf("failed to create outgoing authentication registry: %w", err)
	}

	// Create backend client first (needed even with empty backends)
	backendClient, err := vmcpclient.NewHTTPBackendClient(outgoingRegistry)
	if err != nil {
		return nil, nil, fmt.Errorf("failed to create backend client: %w", err)
	}

	// Initialize managers for backend discovery
	logger.Info("Initializing group manager")
	groupsManager, err := groups.NewManager()
	if err != nil {
		return nil, nil, fmt.Errorf("failed to create groups manager: %w", err)
	}

	// Create backend discoverer based on runtime environment
	discoverer, err := aggregator.NewBackendDiscoverer(ctx, groupsManager, cfg.OutgoingAuth)
	if err != nil {
		return nil, nil, fmt.Errorf("failed to create backend discoverer: %w", err)
	}

	logger.Infof("Discovering backends in group: %s", cfg.Group)
	backends, err := discoverer.Discover(ctx, cfg.Group)
	if err != nil {
		return nil, nil, fmt.Errorf("failed to discover backends: %w", err)
	}

	if len(backends) == 0 {
		logger.Warnf("No backends discovered in group %s - vmcp will start but have no backends to proxy", cfg.Group)
		return []vmcp.Backend{}, backendClient, nil
	}

	logger.Infof("Discovered %d backends", len(backends))
	return backends, backendClient, nil
}

// runServe implements the serve command logic
func runServe(cmd *cobra.Command, _ []string) error {
	ctx := cmd.Context()
	configPath := viper.GetString("config")

	if configPath == "" {
		return fmt.Errorf("no configuration file specified, use --config flag")
	}

	// Load and validate configuration
	cfg, err := loadAndValidateConfig(configPath)
	if err != nil {
		return err
	}

	// Check if --enable-audit flag is set
	enableAudit, _ := cmd.Flags().GetBool("enable-audit")
	if enableAudit && cfg.Audit == nil {
		// Create default audit config with reasonable defaults
		cfg.Audit = audit.DefaultConfig()
		cfg.Audit.Component = "vmcp-server"
		logger.Info("Audit logging enabled with default configuration")
	}

	// Discover backends and create client
	backends, backendClient, err := discoverBackends(ctx, cfg)
	if err != nil {
		return err
	}

	// Create conflict resolver based on configuration
	conflictResolver, err := aggregator.NewConflictResolver(cfg.Aggregation)
	if err != nil {
		return fmt.Errorf("failed to create conflict resolver: %w", err)
	}

	// Create aggregator
	agg := aggregator.NewDefaultAggregator(backendClient, conflictResolver, cfg.Aggregation.Tools)

	// Create discovery manager for lazy per-user capability discovery
	discoveryMgr, err := discovery.NewManager(agg)
	if err != nil {
		return fmt.Errorf("failed to create discovery manager: %w", err)
	}

	// Create router
	rtr := vmcprouter.NewDefaultRouter()

	// Setup authentication middleware
	logger.Infof("Setting up incoming authentication (type: %s)", cfg.IncomingAuth.Type)

	authMiddleware, authInfoHandler, err := factory.NewIncomingAuthMiddleware(ctx, cfg.IncomingAuth)
	if err != nil {
		return fmt.Errorf("failed to create authentication middleware: %w", err)
	}

	logger.Infof("Incoming authentication configured: %s", cfg.IncomingAuth.Type)

	// Create server configuration with flags
	// Cobra validates flag types at parse time, so these values are safe to use directly
	host, _ := cmd.Flags().GetString("host")
	port, _ := cmd.Flags().GetInt("port")

	serverCfg := &vmcpserver.Config{
<<<<<<< HEAD
		Name:            cfg.Name,
		Version:         getVersion(),
		Host:            host,
		Port:            port,
		AuthMiddleware:  authMiddleware,
		AuthInfoHandler: authInfoHandler,
=======
		Name:              cfg.Name,
		Version:           getVersion(),
		Host:              host,
		Port:              port,
		AuthMiddleware:    authMiddleware,
		AuthInfoHandler:   authInfoHandler,
		TelemetryProvider: telemetryProvider,
		AuditConfig:       cfg.Audit,
>>>>>>> 6ef1a625
	}

	// Convert composite tool configurations to workflow definitions
	workflowDefs, err := vmcpserver.ConvertConfigToWorkflowDefinitions(cfg.CompositeTools)
	if err != nil {
		return fmt.Errorf("failed to convert composite tool definitions: %w", err)
	}
	if len(workflowDefs) > 0 {
		logger.Infof("Loaded %d composite tool workflow definitions", len(workflowDefs))
	}

	// Create server with discovery manager, backends, and workflow definitions
	srv, err := vmcpserver.New(serverCfg, rtr, backendClient, discoveryMgr, backends, workflowDefs)
	if err != nil {
		return fmt.Errorf("failed to create Virtual MCP Server: %w", err)
	}

	// Start server (blocks until shutdown signal)
	logger.Infof("Starting Virtual MCP Server at %s", srv.Address())
	return srv.Start(ctx)
}

// aggregateCapabilities aggregates capabilities from backends or creates empty capabilities.
//
// NOTE: This function is currently unused due to lazy discovery implementation (issue #2501).
// It may be removed in a future cleanup or used for startup-time capability caching.
//
//nolint:unused // Unused until we implement startup aggregation or caching
func aggregateCapabilities(
	ctx context.Context,
	agg aggregator.Aggregator,
	backends []vmcp.Backend,
) (*aggregator.AggregatedCapabilities, error) {
	logger.Info("Aggregating capabilities from backends")

	if len(backends) > 0 {
		aggCtx, cancel := context.WithTimeout(ctx, 30*time.Second)
		defer cancel()

		capabilities, err := agg.AggregateCapabilities(aggCtx, backends)
		if err != nil {
			return nil, fmt.Errorf("failed to aggregate capabilities: %w", err)
		}

		logger.Infof("Aggregated %d tools, %d resources, %d prompts from %d backends",
			capabilities.Metadata.ToolCount,
			capabilities.Metadata.ResourceCount,
			capabilities.Metadata.PromptCount,
			capabilities.Metadata.BackendCount)

		return capabilities, nil
	}

	// No backends available - create empty capabilities
	logger.Warnf("No backends available - starting with empty capabilities")
	return &aggregator.AggregatedCapabilities{
		Tools:     []vmcp.Tool{},
		Resources: []vmcp.Resource{},
		Prompts:   []vmcp.Prompt{},
		RoutingTable: &vmcp.RoutingTable{
			Tools:     make(map[string]*vmcp.BackendTarget),
			Resources: make(map[string]*vmcp.BackendTarget),
			Prompts:   make(map[string]*vmcp.BackendTarget),
		},
		Metadata: &aggregator.AggregationMetadata{
			BackendCount:  0,
			ToolCount:     0,
			ResourceCount: 0,
			PromptCount:   0,
		},
	}, nil
}<|MERGE_RESOLUTION|>--- conflicted
+++ resolved
@@ -13,6 +13,7 @@
 	"github.com/stacklok/toolhive/pkg/env"
 	"github.com/stacklok/toolhive/pkg/groups"
 	"github.com/stacklok/toolhive/pkg/logger"
+	"github.com/stacklok/toolhive/pkg/telemetry"
 	"github.com/stacklok/toolhive/pkg/vmcp"
 	"github.com/stacklok/toolhive/pkg/vmcp/aggregator"
 	"github.com/stacklok/toolhive/pkg/vmcp/auth/factory"
@@ -299,7 +300,6 @@
 	// Create router
 	rtr := vmcprouter.NewDefaultRouter()
 
-	// Setup authentication middleware
 	logger.Infof("Setting up incoming authentication (type: %s)", cfg.IncomingAuth.Type)
 
 	authMiddleware, authInfoHandler, err := factory.NewIncomingAuthMiddleware(ctx, cfg.IncomingAuth)
@@ -314,15 +314,23 @@
 	host, _ := cmd.Flags().GetString("host")
 	port, _ := cmd.Flags().GetInt("port")
 
+	// If telemetry is configured, create the provider.
+	var telemetryProvider *telemetry.Provider
+	if cfg.Telemetry != nil {
+		var err error
+		telemetryProvider, err = telemetry.NewProvider(ctx, *cfg.Telemetry)
+		if err != nil {
+			return fmt.Errorf("failed to create telemetry provider: %w", err)
+		}
+		defer func() {
+			err := telemetryProvider.Shutdown(ctx)
+			if err != nil {
+				logger.Errorf("failed to shutdown telemetry provider: %v", err)
+			}
+		}()
+	}
+
 	serverCfg := &vmcpserver.Config{
-<<<<<<< HEAD
-		Name:            cfg.Name,
-		Version:         getVersion(),
-		Host:            host,
-		Port:            port,
-		AuthMiddleware:  authMiddleware,
-		AuthInfoHandler: authInfoHandler,
-=======
 		Name:              cfg.Name,
 		Version:           getVersion(),
 		Host:              host,
@@ -331,7 +339,6 @@
 		AuthInfoHandler:   authInfoHandler,
 		TelemetryProvider: telemetryProvider,
 		AuditConfig:       cfg.Audit,
->>>>>>> 6ef1a625
 	}
 
 	// Convert composite tool configurations to workflow definitions
@@ -344,7 +351,7 @@
 	}
 
 	// Create server with discovery manager, backends, and workflow definitions
-	srv, err := vmcpserver.New(serverCfg, rtr, backendClient, discoveryMgr, backends, workflowDefs)
+	srv, err := vmcpserver.New(ctx, serverCfg, rtr, backendClient, discoveryMgr, backends, workflowDefs)
 	if err != nil {
 		return fmt.Errorf("failed to create Virtual MCP Server: %w", err)
 	}
