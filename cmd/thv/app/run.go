--- conflicted
+++ resolved
@@ -80,16 +80,9 @@
 	// Get debug mode flag
 	debugMode, _ := cmd.Flags().GetBool("debug")
 
-<<<<<<< HEAD
-	workloadName := runConfig.Name
+	workloadName := runFlags.Name
 	if workloadName == "" {
 		workloadName = serverOrImage
-=======
-	// Build the run configuration
-	runnerConfig, err := BuildRunnerConfig(ctx, &runFlags, serverOrImage, cmdArgs, debugMode, cmd)
-	if err != nil {
-		return err
->>>>>>> 250b0788
 	}
 
 	if runFlags.Group != "" {
@@ -99,21 +92,12 @@
 		}
 
 		// Check if the workload is already in a group
-<<<<<<< HEAD
 		group, err := groupManager.GetWorkloadGroup(ctx, workloadName)
 		if err != nil {
 			return fmt.Errorf("failed to get workload group: %v", err)
 		}
-		if group != nil && group.Name != runConfig.Group {
+		if group != nil && group.Name != runFlags.Group {
 			return fmt.Errorf("workload '%s' is already in group '%s'", workloadName, group.Name)
-=======
-		group, err := groupManager.GetWorkloadGroup(ctx, runFlags.Name)
-		if err != nil {
-			return fmt.Errorf("failed to get workload group: %v", err)
-		}
-		if group != nil && group.Name != runFlags.Group {
-			return fmt.Errorf("workload '%s' is already in group '%s'", runFlags.Name, group.Name)
->>>>>>> 250b0788
 		}
 
 		// Validate that the group specified exists
@@ -127,7 +111,7 @@
 	}
 
 	// Build the run configuration
-	runnerConfig, err := BuildRunnerConfig(ctx, &runConfig, serverOrImage, cmdArgs, debugMode, cmd)
+	runnerConfig, err := BuildRunnerConfig(ctx, &runFlags, serverOrImage, cmdArgs, debugMode, cmd)
 	if err != nil {
 		return err
 	}
