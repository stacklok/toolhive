--- conflicted
+++ resolved
@@ -68,11 +68,7 @@
 	testEnv = &envtest.Environment{
 		UseExistingCluster: &useExistingCluster,
 		CRDDirectoryPaths: []string{
-<<<<<<< HEAD
-			filepath.Join("..", "..", "..", "..", "deploy", "charts", "operator-crds", "crd-files"),
-=======
 			filepath.Join("..", "..", "..", "..", "deploy", "charts", "operator-crds", "files", "crds"),
->>>>>>> 3fa249bc
 		},
 		ErrorIfCRDPathMissing: true,
 		BinaryAssetsDirectory: kubebuilderAssets,
