--- conflicted
+++ resolved
@@ -2,10 +2,5 @@
 name: toolhive-operator
 description: A Helm chart for deploying the ToolHive Operator into Kubernetes.
 type: application
-<<<<<<< HEAD
-version: 0.5.2
-appVersion: "v0.6.5"
-=======
 version: 0.5.3
-appVersion: "v0.6.6"
->>>>>>> e9009dd8
+appVersion: "v0.6.6"