--- conflicted
+++ resolved
@@ -1,20 +1,3 @@
-<<<<<<< HEAD
-# Configuration for CRD installation
-crds:
-  install:
-    # -- Install server-related CRDs (MCPServer, MCPExternalAuthConfig, MCPRemoteProxy, and ToolConfig).
-    # Users who only need registry or aggregation features can set this to false to skip
-    # installing server management CRDs.
-    server: true
-    # -- Install registry CRD (MCPRegistry).
-    # Users who only need server management without registry features can set this to false
-    # to skip installing the registry CRD.
-    registry: true
-    # -- Install Virtual MCP CRDs (VirtualMCPServer, VirtualMCPCompositeToolDefinition and MCPGroup).
-    # Users who only need core MCP server management can set this to false to skip
-    # installing Virtual MCP aggregation features.
-    virtualMCP: true
-=======
 # -- CRD installation configuration
 crds:
   # -- Whether to add the "helm.sh/resource-policy: keep" annotation to CRDs
@@ -27,5 +10,4 @@
     # -- Install Registry CRDs (mcpregistries)
     registry: true
     # -- Install VirtualMCP CRDs (virtualmcpservers, virtualmcpcompositetooldefinitions)
-    virtualMcp: true
->>>>>>> 3fa249bc
+    virtualMcp: true