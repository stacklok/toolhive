package app

import (
	"context"
	"fmt"
	"strings"
	"time"

	"github.com/spf13/cobra"

	cfg "github.com/stacklok/toolhive/pkg/config"
	"github.com/stacklok/toolhive/pkg/container"
	"github.com/stacklok/toolhive/pkg/container/runtime"
	"github.com/stacklok/toolhive/pkg/environment"
	"github.com/stacklok/toolhive/pkg/ignore"
	"github.com/stacklok/toolhive/pkg/networking"
	"github.com/stacklok/toolhive/pkg/process"
	"github.com/stacklok/toolhive/pkg/registry"
	"github.com/stacklok/toolhive/pkg/runner"
	"github.com/stacklok/toolhive/pkg/runner/retriever"
	"github.com/stacklok/toolhive/pkg/transport"
	"github.com/stacklok/toolhive/pkg/transport/types"
)

// RunFlags holds the configuration for running MCP servers
type RunFlags struct {
	// Transport and proxy settings
	Transport  string
	ProxyMode  string
	Host       string
	ProxyPort  int
	TargetPort int
	TargetHost string

	// Server configuration
	Name              string
	Group             string
	PermissionProfile string
	Env               []string
	Volumes           []string
	Secrets           []string

	// Remote MCP server support
	RemoteURL string

	// Security and audit
	AuthzConfig string
	AuditConfig string
	EnableAudit bool
	K8sPodPatch string

	// Image verification
	CACertPath  string
	VerifyImage string

	// OIDC configuration
	ThvCABundle        string
	JWKSAuthTokenFile  string
	JWKSAllowPrivateIP bool

	// OAuth discovery configuration
	ResourceURL string

	// Telemetry configuration
	OtelEndpoint                    string
	OtelServiceName                 string
	OtelSamplingRate                float64
	OtelHeaders                     []string
	OtelInsecure                    bool
	OtelEnablePrometheusMetricsPath bool
	OtelEnvironmentVariables        []string // renamed binding to otel-env-vars

	// Network isolation
	IsolateNetwork bool

	// Labels
	Labels []string

	// Execution mode
	Foreground bool

	// Tools filter
	ToolsFilter []string

	// Configuration import
	FromConfig string

	// Ignore functionality
	IgnoreGlobally bool
	PrintOverlays  bool

	// Remote authentication
	EnableRemoteAuth           bool
	RemoteAuthClientID         string
	RemoteAuthClientSecret     string
	RemoteAuthClientSecretFile string
	RemoteAuthScopes           []string
	RemoteAuthSkipBrowser      bool
	RemoteAuthTimeout          time.Duration
	RemoteAuthCallbackPort     int
	RemoteAuthBearerToken      string

	// Additional remote auth fields for registry-based servers
	RemoteAuthIssuer       string
	RemoteAuthAuthorizeURL string
	RemoteAuthTokenURL     string

	// Environment variables for remote servers
	EnvVars map[string]string

	// OAuth parameters for remote servers
	OAuthParams map[string]string
}

// AddRunFlags adds all the run flags to a command
func AddRunFlags(cmd *cobra.Command, config *RunFlags) {
	cmd.Flags().StringVar(&config.Transport, "transport", "", "Transport type to use (stdio, sse, streamable-http)")
	cmd.Flags().StringVar(&config.ProxyMode, "proxy-mode", "sse", "Proxy mode for stdio transport (sse or streamable-http)")
	cmd.Flags().StringVar(&config.Name, "name", "", "Name of the MCP server (auto-generated from image if not provided)")
	// TODO: Re-enable when group functionality is complete
	// cmd.Flags().StringVar(&config.Group, "group", "default",
	//	"Name of the group this workload belongs to (defaults to 'default' if not specified)")
	cmd.Flags().StringVar(&config.Host, "host", transport.LocalhostIPv4, "Host for the HTTP proxy to listen on (IP or hostname)")
	cmd.Flags().IntVar(&config.ProxyPort, "proxy-port", 0, "Port for the HTTP proxy to listen on (host port)")
	cmd.Flags().IntVar(&config.TargetPort, "target-port", 0,
		"Port for the container to expose (only applicable to SSE or Streamable HTTP transport)")
	cmd.Flags().StringVar(
		&config.TargetHost,
		"target-host",
		transport.LocalhostIPv4,
		"Host to forward traffic to (only applicable to SSE or Streamable HTTP transport)")
	cmd.Flags().StringVar(
		&config.PermissionProfile,
		"permission-profile",
		"",
		"Permission profile to use (none, network, or path to JSON file)",
	)
	cmd.Flags().StringArrayVarP(
		&config.Env,
		"env",
		"e",
		[]string{},
		"Environment variables to pass to the MCP server (format: KEY=VALUE)",
	)
	cmd.Flags().StringArrayVarP(
		&config.Volumes,
		"volume",
		"v",
		[]string{},
		"Mount a volume into the container (format: host-path:container-path[:ro])",
	)
	cmd.Flags().StringArrayVar(
		&config.Secrets,
		"secret",
		[]string{},
		"Specify a secret to be fetched from the secrets manager and set as an environment variable (format: NAME,target=TARGET)",
	)
	cmd.Flags().StringVar(&config.RemoteURL, "remote", "", "URL of remote MCP server to run as a workload")
	cmd.Flags().StringVar(&config.AuthzConfig, "authz-config", "", "Path to the authorization configuration file")
	cmd.Flags().StringVar(&config.AuditConfig, "audit-config", "", "Path to the audit configuration file")
	cmd.Flags().BoolVar(&config.EnableAudit, "enable-audit", false, "Enable audit logging with default configuration")
	cmd.Flags().StringVar(&config.K8sPodPatch, "k8s-pod-patch", "",
		"JSON string to patch the Kubernetes pod template (only applicable when using Kubernetes runtime)")
	cmd.Flags().StringVar(&config.CACertPath, "ca-cert", "", "Path to a custom CA certificate file to use for container builds")
	cmd.Flags().StringVar(&config.VerifyImage, "image-verification", retriever.VerifyImageWarn,
		fmt.Sprintf("Set image verification mode (%s, %s, %s)",
			retriever.VerifyImageWarn, retriever.VerifyImageEnabled, retriever.VerifyImageDisabled))
	cmd.Flags().StringVar(&config.ThvCABundle, "thv-ca-bundle", "",
		"Path to CA certificate bundle for ToolHive HTTP operations (JWKS, OIDC discovery, etc.)")
	cmd.Flags().StringVar(&config.JWKSAuthTokenFile, "jwks-auth-token-file", "",
		"Path to file containing bearer token for authenticating JWKS/OIDC requests")
	cmd.Flags().BoolVar(&config.JWKSAllowPrivateIP, "jwks-allow-private-ip", false,
		"Allow JWKS/OIDC endpoints on private IP addresses (use with caution)")

	// Remote authentication flags
	cmd.Flags().BoolVar(&config.EnableRemoteAuth, "remote-auth", false, "Enable automatic OAuth authentication for remote MCP servers")
	cmd.Flags().StringVar(&config.RemoteAuthClientID, "remote-auth-client-id", "", "OAuth client ID for remote server authentication")
	cmd.Flags().StringVar(&config.RemoteAuthClientSecret, "remote-auth-client-secret", "", "OAuth client secret for remote server authentication")
	cmd.Flags().StringVar(&config.RemoteAuthClientSecretFile, "remote-auth-client-secret-file", "", "Path to file containing OAuth client secret")
	cmd.Flags().StringSliceVar(&config.RemoteAuthScopes, "remote-auth-scopes", []string{}, "OAuth scopes to request for remote server authentication")
	cmd.Flags().BoolVar(&config.RemoteAuthSkipBrowser, "remote-auth-skip-browser", false, "Skip opening browser for remote server OAuth flow")
	cmd.Flags().DurationVar(&config.RemoteAuthTimeout, "remote-auth-timeout", 5*time.Minute, "Timeout for OAuth authentication flow")
	cmd.Flags().IntVar(&config.RemoteAuthCallbackPort, "remote-auth-callback-port", 8666, "Port for OAuth callback server during remote authentication")
	cmd.Flags().StringVar(&config.RemoteAuthBearerToken, "remote-auth-bearer-token", "", "Bearer token for remote server authentication (alternative to OAuth)")

	// OAuth discovery configuration
	cmd.Flags().StringVar(&config.ResourceURL, "resource-url", "",
		"Explicit resource URL for OAuth discovery endpoint (RFC 9728)")

	// OpenTelemetry flags updated per origin/main
	cmd.Flags().StringVar(&config.OtelEndpoint, "otel-endpoint", "",
		"OpenTelemetry OTLP endpoint URL (e.g., https://api.honeycomb.io)")
	cmd.Flags().StringVar(&config.OtelServiceName, "otel-service-name", "",
		"OpenTelemetry service name (defaults to toolhive-mcp-proxy)")
	cmd.Flags().Float64Var(&config.OtelSamplingRate, "otel-sampling-rate", 0.1, "OpenTelemetry trace sampling rate (0.0-1.0)")
	cmd.Flags().StringArrayVar(&config.OtelHeaders, "otel-headers", nil,
		"OpenTelemetry OTLP headers in key=value format (e.g., x-honeycomb-team=your-api-key)")
	cmd.Flags().BoolVar(&config.OtelInsecure, "otel-insecure", false,
		"Connect to the OpenTelemetry endpoint using HTTP instead of HTTPS")
	cmd.Flags().BoolVar(&config.OtelEnablePrometheusMetricsPath, "otel-enable-prometheus-metrics-path", false,
		"Enable Prometheus-style /metrics endpoint on the main transport port")
	cmd.Flags().StringArrayVar(&config.OtelEnvironmentVariables, "otel-env-vars", nil,
		"Environment variable names to include in OpenTelemetry spans (comma-separated: ENV1,ENV2)")

	cmd.Flags().BoolVar(&config.IsolateNetwork, "isolate-network", false,
		"Isolate the container network from the host (default: false)")
	cmd.Flags().StringArrayVarP(&config.Labels, "label", "l", []string{}, "Set labels on the container (format: key=value)")
	cmd.Flags().BoolVarP(&config.Foreground, "foreground", "f", false, "Run in foreground mode (block until container exits)")
	cmd.Flags().StringArrayVar(
		&config.ToolsFilter,
		"tools",
		nil,
		"Filter MCP server tools (comma-separated list of tool names)",
	)
	cmd.Flags().StringVar(&config.FromConfig, "from-config", "", "Load configuration from exported file")

	// Ignore functionality flags
	cmd.Flags().BoolVar(&config.IgnoreGlobally, "ignore-globally", true,
		"Load global ignore patterns from ~/.config/toolhive/thvignore")
	cmd.Flags().BoolVar(&config.PrintOverlays, "print-resolved-overlays", false,
		"Debug: show resolved container paths for tmpfs overlays")
}

// BuildRunnerConfig creates a runner.RunConfig from the configuration
func BuildRunnerConfig(
	ctx context.Context,
	runFlags *RunFlags,
	serverOrImage string,
	cmdArgs []string,
	debugMode bool,
	cmd *cobra.Command,
) (*runner.RunConfig, error) {
	// Validate the host flag
	validatedHost, err := ValidateAndNormaliseHostFlag(runFlags.Host)
	if err != nil {
		return nil, fmt.Errorf("invalid host: %s", runFlags.Host)
	}

	// Get OIDC flags
	oidcIssuer, oidcAudience, oidcJwksURL, oidcIntrospectionURL, oidcClientID, oidcClientSecret := getOidcFromFlags(cmd)
	if oidcJwksURL != "" {
		if err := networking.ValidateEndpointURL(oidcJwksURL); err != nil {
			return nil, fmt.Errorf("invalid %s: %w", oidcJwksURL, err)
		}
	}
	if oidcIntrospectionURL != "" {
		if err := networking.ValidateEndpointURL(oidcIntrospectionURL); err != nil {
			return nil, fmt.Errorf("invalid %s: %w", oidcIntrospectionURL, err)
		}
	}

	// Get OTEL flag values with config fallbacks
	config := cfg.GetConfig()
	finalOtelEndpoint, finalOtelSamplingRate, finalOtelEnvironmentVariables := getTelemetryFromFlags(cmd, config,
		runFlags.OtelEndpoint, runFlags.OtelSamplingRate, runFlags.OtelEnvironmentVariables)

	// Create container runtime
	rt, err := container.NewFactory().Create(ctx)
	if err != nil {
		return nil, fmt.Errorf("failed to create container runtime: %v", err)
	}

	// Select an envVars var validation strategy depending on how the CLI is run:
	// If we have called the CLI directly, we use the CLIEnvVarValidator.
	// If we are running in detached mode, or the CLI is wrapped by the K8s operator,
	// we use the DetachedEnvVarValidator.
	var envVarValidator runner.EnvVarValidator
	if process.IsDetached() || runtime.IsKubernetesRuntime() {
		envVarValidator = &runner.DetachedEnvVarValidator{}
	} else {
		envVarValidator = &runner.CLIEnvVarValidator{}
	}

	// Handle remote MCP server
	var imageMetadata *registry.ImageMetadata
	var remoteServerMetadata *registry.RemoteServerMetadata
	imageURL := serverOrImage
<<<<<<< HEAD
	transportType := runConfig.Transport

	// If --remote flag is provided, use it as the serverOrImage
	if runConfig.RemoteURL != "" {
		serverOrImage = runConfig.RemoteURL
		imageURL = runConfig.RemoteURL
	}

	// Try to get server from registry (container or remote) or direct URL
	imageURL, imageMetadata, remoteServerMetadata, err = retriever.GetMCPServerOrRemote(
		ctx, serverOrImage, runConfig.CACertPath, runConfig.VerifyImage)
	if err != nil {
		return nil, fmt.Errorf("failed to find or create the MCP server %s: %v", serverOrImage, err)
	}

	if remoteServerMetadata != nil {
		// Handle registry-based remote server
		runConfig.RemoteURL = remoteServerMetadata.URL
		if transportType == "" {
			transportType = remoteServerMetadata.Transport
		}

		// Set up OAuth config if provided
		if remoteServerMetadata.OAuthConfig != nil {
			runConfig.EnableRemoteAuth = true
			// Only set ClientID from registry if not provided via command line
			if runConfig.RemoteAuthClientID == "" {
				runConfig.RemoteAuthClientID = remoteServerMetadata.OAuthConfig.ClientID
			}
			runConfig.RemoteAuthIssuer = remoteServerMetadata.OAuthConfig.Issuer
			runConfig.RemoteAuthAuthorizeURL = remoteServerMetadata.OAuthConfig.AuthorizeURL
			runConfig.RemoteAuthTokenURL = remoteServerMetadata.OAuthConfig.TokenURL
			runConfig.RemoteAuthScopes = remoteServerMetadata.OAuthConfig.Scopes

			// Set OAuth parameters and callback port from registry
			if remoteServerMetadata.OAuthConfig.OAuthParams != nil {
				runConfig.OAuthParams = remoteServerMetadata.OAuthConfig.OAuthParams
			}
			if remoteServerMetadata.OAuthConfig.CallbackPort != 0 {
				runConfig.RemoteAuthCallbackPort = remoteServerMetadata.OAuthConfig.CallbackPort
			}
		}

		// Set up headers if provided
		for _, header := range remoteServerMetadata.Headers {
			if header.Secret {
				runConfig.Secrets = append(runConfig.Secrets, fmt.Sprintf("%s,target=%s", header.Name, header.Name))
			} else {
				if runConfig.EnvVars == nil {
					runConfig.EnvVars = make(map[string]string)
				}
				runConfig.EnvVars[header.Name] = header.Default
			}
		}

		// Set up environment variables if provided
		for _, envVar := range remoteServerMetadata.EnvVars {
			if envVar.Secret {
				// Only add secrets if no authentication method is provided
				hasAuth := runConfig.RemoteAuthBearerToken != "" ||
					runConfig.RemoteAuthClientID != "" ||
					remoteServerMetadata.OAuthConfig != nil
				if !hasAuth {
					runConfig.Secrets = append(runConfig.Secrets, fmt.Sprintf("%s,target=%s", envVar.Name, envVar.Name))
				}
			} else {
				if runConfig.EnvVars == nil {
					runConfig.EnvVars = make(map[string]string)
				}
				runConfig.EnvVars[envVar.Name] = envVar.Default
			}
		}
	} else if isURL(imageURL) {
		// Handle direct URL approach
		runConfig.RemoteURL = imageURL
		if transportType == "" {
			transportType = "streamable-http" // Default for direct URLs
		}
	} else {
		// Handle container server (existing logic)
		if transportType == "" {
			transportType = "streamable-http" // Default for remote servers
		}
		// Only pull image if we are not running in Kubernetes mode.
		// In Kubernetes mode, the image is pulled by the container runtime.
		if !runtime.IsKubernetesRuntime() {
			// Take the MCP server we were supplied and either fetch the image, or
			// build it from a protocol scheme. If the server URI refers to an image
			// in our trusted registry, we will also fetch the image metadata.
			imageURL, imageMetadata, err = retriever.GetMCPServer(ctx, serverOrImage, runConfig.CACertPath, runConfig.VerifyImage)
			if err != nil {
				return nil, fmt.Errorf("failed to find or create the MCP server %s: %v", serverOrImage, err)
			}
		}
	}

	// Build remote auth config if enabled
	var remoteAuthConfig *runner.RemoteAuthConfig
	if runConfig.EnableRemoteAuth || runConfig.RemoteAuthClientID != "" || runConfig.RemoteAuthBearerToken != "" {
		remoteAuthConfig = &runner.RemoteAuthConfig{
			EnableRemoteAuth: runConfig.EnableRemoteAuth,
			ClientID:         runConfig.RemoteAuthClientID,
			ClientSecret:     runConfig.RemoteAuthClientSecret,
			ClientSecretFile: runConfig.RemoteAuthClientSecretFile,
			Scopes:           runConfig.RemoteAuthScopes,
			SkipBrowser:      runConfig.RemoteAuthSkipBrowser,
			Timeout:          runConfig.RemoteAuthTimeout,
			CallbackPort:     runConfig.RemoteAuthCallbackPort,
			BearerToken:      runConfig.RemoteAuthBearerToken,
			Issuer:           runConfig.RemoteAuthIssuer,
			AuthorizeURL:     runConfig.RemoteAuthAuthorizeURL,
			TokenURL:         runConfig.RemoteAuthTokenURL,
			OAuthParams:      runConfig.OAuthParams,
=======
	// Only pull image if we are not running in Kubernetes mode.
	// This split will go away if we implement a separate command or binary
	// for running MCP servers in Kubernetes.
	if !runtime.IsKubernetesRuntime() {
		// Take the MCP server we were supplied and either fetch the image, or
		// build it from a protocol scheme. If the server URI refers to an image
		// in our trusted registry, we will also fetch the image metadata.
		imageURL, imageMetadata, err = retriever.GetMCPServer(ctx, serverOrImage, runFlags.CACertPath, runFlags.VerifyImage)
		if err != nil {
			return nil, fmt.Errorf("failed to find or create the MCP server %s: %v", serverOrImage, err)
>>>>>>> d1d2a994
		}
	}

	// Validate proxy mode early
	if !types.IsValidProxyMode(runFlags.ProxyMode) {
		if runFlags.ProxyMode == "" {
			runFlags.ProxyMode = types.ProxyModeSSE.String() // default to SSE for backward compatibility
		} else {
			return nil, fmt.Errorf("invalid value for --proxy-mode: %s", runFlags.ProxyMode)
		}
	}

	// Parse the environment variables from a list of strings to a map.
	envVars, err := environment.ParseEnvironmentVariables(runFlags.Env)
	if err != nil {
		return nil, fmt.Errorf("failed to parse environment variables: %v", err)
	}

	// Initialize a new RunConfig with values from command-line flags
	return runner.NewRunConfigBuilder().
		WithRuntime(rt).
		WithCmdArgs(cmdArgs).
		WithName(runFlags.Name).
		WithImage(imageURL).
		WithRemoteURL(runConfig.RemoteURL).
		WithHost(validatedHost).
		WithTargetHost(runFlags.TargetHost).
		WithDebug(debugMode).
<<<<<<< HEAD
		WithVolumes(runConfig.Volumes).
		WithSecrets(runConfig.Secrets).
		WithAuthzConfigPath(runConfig.AuthzConfig).
		WithAuditConfigPath(runConfig.AuditConfig).
		WithPermissionProfileNameOrPath(runConfig.PermissionProfile).
		WithNetworkIsolation(runConfig.IsolateNetwork).
		WithK8sPodPatch(runConfig.K8sPodPatch).
		WithProxyMode(types.ProxyMode(runConfig.ProxyMode)).
		WithTransportAndPorts(transportType, runConfig.ProxyPort, runConfig.TargetPort).
		WithAuditEnabled(runConfig.EnableAudit, runConfig.AuditConfig).
		WithLabels(runConfig.Labels).
		WithGroup(runConfig.Group).
=======
		WithVolumes(runFlags.Volumes).
		WithSecrets(runFlags.Secrets).
		WithAuthzConfigPath(runFlags.AuthzConfig).
		WithAuditConfigPath(runFlags.AuditConfig).
		WithPermissionProfileNameOrPath(runFlags.PermissionProfile).
		WithNetworkIsolation(runFlags.IsolateNetwork).
		WithK8sPodPatch(runFlags.K8sPodPatch).
		WithProxyMode(types.ProxyMode(runFlags.ProxyMode)).
		WithTransportAndPorts(runFlags.Transport, runFlags.ProxyPort, runFlags.TargetPort).
		WithAuditEnabled(runFlags.EnableAudit, runFlags.AuditConfig).
		WithLabels(runFlags.Labels).
		WithGroup(runFlags.Group).
>>>>>>> d1d2a994
		WithOIDCConfig(oidcIssuer, oidcAudience, oidcJwksURL, oidcIntrospectionURL, oidcClientID, oidcClientSecret,
			runFlags.ThvCABundle, runFlags.JWKSAuthTokenFile, runFlags.ResourceURL, runFlags.JWKSAllowPrivateIP).
		WithTelemetryConfig(finalOtelEndpoint, runFlags.OtelEnablePrometheusMetricsPath, runFlags.OtelServiceName,
			finalOtelSamplingRate, runFlags.OtelHeaders, runFlags.OtelInsecure, finalOtelEnvironmentVariables).
		WithToolsFilter(runFlags.ToolsFilter).
		WithIgnoreConfig(&ignore.Config{
			LoadGlobal:    runFlags.IgnoreGlobally,
			PrintOverlays: runFlags.PrintOverlays,
		}).
<<<<<<< HEAD
		WithRemoteAuth(remoteAuthConfig).
		Build(ctx, imageMetadata, runConfig.Env, envVarValidator)
=======
		Build(ctx, imageMetadata, envVars, envVarValidator)
>>>>>>> d1d2a994
}

// getOidcFromFlags extracts OIDC configuration from command flags
func getOidcFromFlags(cmd *cobra.Command) (string, string, string, string, string, string) {
	oidcIssuer := GetStringFlagOrEmpty(cmd, "oidc-issuer")
	oidcAudience := GetStringFlagOrEmpty(cmd, "oidc-audience")
	oidcJwksURL := GetStringFlagOrEmpty(cmd, "oidc-jwks-url")
	introspectionURL := GetStringFlagOrEmpty(cmd, "oidc-introspection-url")
	oidcClientID := GetStringFlagOrEmpty(cmd, "oidc-client-id")
	oidcClientSecret := GetStringFlagOrEmpty(cmd, "oidc-client-secret")

	return oidcIssuer, oidcAudience, oidcJwksURL, introspectionURL, oidcClientID, oidcClientSecret
}

// getTelemetryFromFlags extracts telemetry configuration from command flags
func getTelemetryFromFlags(cmd *cobra.Command, config *cfg.Config, otelEndpoint string, otelSamplingRate float64,
	otelEnvironmentVariables []string) (string, float64, []string) {
	// Use config values as fallbacks for OTEL flags if not explicitly set
	finalOtelEndpoint := otelEndpoint
	if !cmd.Flags().Changed("otel-endpoint") && config.OTEL.Endpoint != "" {
		finalOtelEndpoint = config.OTEL.Endpoint
	}

	finalOtelSamplingRate := otelSamplingRate
	if !cmd.Flags().Changed("otel-sampling-rate") && config.OTEL.SamplingRate != 0.0 {
		finalOtelSamplingRate = config.OTEL.SamplingRate
	}

	finalOtelEnvironmentVariables := otelEnvironmentVariables
	if !cmd.Flags().Changed("otel-env-vars") && len(config.OTEL.EnvVars) > 0 {
		finalOtelEnvironmentVariables = config.OTEL.EnvVars
	}

	return finalOtelEndpoint, finalOtelSamplingRate, finalOtelEnvironmentVariables
}

// isURL checks if the input is a URL
func isURL(input string) bool {
	return strings.HasPrefix(input, "http://") || strings.HasPrefix(input, "https://")
}<|MERGE_RESOLUTION|>--- conflicted
+++ resolved
@@ -275,59 +275,58 @@
 	var imageMetadata *registry.ImageMetadata
 	var remoteServerMetadata *registry.RemoteServerMetadata
 	imageURL := serverOrImage
-<<<<<<< HEAD
-	transportType := runConfig.Transport
+	transportType := runFlags.Transport
 
 	// If --remote flag is provided, use it as the serverOrImage
-	if runConfig.RemoteURL != "" {
-		serverOrImage = runConfig.RemoteURL
-		imageURL = runConfig.RemoteURL
+	if runFlags.RemoteURL != "" {
+		serverOrImage = runFlags.RemoteURL
+		imageURL = runFlags.RemoteURL
 	}
 
 	// Try to get server from registry (container or remote) or direct URL
 	imageURL, imageMetadata, remoteServerMetadata, err = retriever.GetMCPServerOrRemote(
-		ctx, serverOrImage, runConfig.CACertPath, runConfig.VerifyImage)
+		ctx, serverOrImage, runFlags.CACertPath, runFlags.VerifyImage)
 	if err != nil {
 		return nil, fmt.Errorf("failed to find or create the MCP server %s: %v", serverOrImage, err)
 	}
 
 	if remoteServerMetadata != nil {
 		// Handle registry-based remote server
-		runConfig.RemoteURL = remoteServerMetadata.URL
+		runFlags.RemoteURL = remoteServerMetadata.URL
 		if transportType == "" {
 			transportType = remoteServerMetadata.Transport
 		}
 
 		// Set up OAuth config if provided
 		if remoteServerMetadata.OAuthConfig != nil {
-			runConfig.EnableRemoteAuth = true
+			runFlags.EnableRemoteAuth = true
 			// Only set ClientID from registry if not provided via command line
-			if runConfig.RemoteAuthClientID == "" {
-				runConfig.RemoteAuthClientID = remoteServerMetadata.OAuthConfig.ClientID
-			}
-			runConfig.RemoteAuthIssuer = remoteServerMetadata.OAuthConfig.Issuer
-			runConfig.RemoteAuthAuthorizeURL = remoteServerMetadata.OAuthConfig.AuthorizeURL
-			runConfig.RemoteAuthTokenURL = remoteServerMetadata.OAuthConfig.TokenURL
-			runConfig.RemoteAuthScopes = remoteServerMetadata.OAuthConfig.Scopes
+			if runFlags.RemoteAuthClientID == "" {
+				runFlags.RemoteAuthClientID = remoteServerMetadata.OAuthConfig.ClientID
+			}
+			runFlags.RemoteAuthIssuer = remoteServerMetadata.OAuthConfig.Issuer
+			runFlags.RemoteAuthAuthorizeURL = remoteServerMetadata.OAuthConfig.AuthorizeURL
+			runFlags.RemoteAuthTokenURL = remoteServerMetadata.OAuthConfig.TokenURL
+			runFlags.RemoteAuthScopes = remoteServerMetadata.OAuthConfig.Scopes
 
 			// Set OAuth parameters and callback port from registry
 			if remoteServerMetadata.OAuthConfig.OAuthParams != nil {
-				runConfig.OAuthParams = remoteServerMetadata.OAuthConfig.OAuthParams
+				runFlags.OAuthParams = remoteServerMetadata.OAuthConfig.OAuthParams
 			}
 			if remoteServerMetadata.OAuthConfig.CallbackPort != 0 {
-				runConfig.RemoteAuthCallbackPort = remoteServerMetadata.OAuthConfig.CallbackPort
+				runFlags.RemoteAuthCallbackPort = remoteServerMetadata.OAuthConfig.CallbackPort
 			}
 		}
 
 		// Set up headers if provided
 		for _, header := range remoteServerMetadata.Headers {
 			if header.Secret {
-				runConfig.Secrets = append(runConfig.Secrets, fmt.Sprintf("%s,target=%s", header.Name, header.Name))
+				runFlags.Secrets = append(runFlags.Secrets, fmt.Sprintf("%s,target=%s", header.Name, header.Name))
 			} else {
-				if runConfig.EnvVars == nil {
-					runConfig.EnvVars = make(map[string]string)
+				if runFlags.EnvVars == nil {
+					runFlags.EnvVars = make(map[string]string)
 				}
-				runConfig.EnvVars[header.Name] = header.Default
+				runFlags.EnvVars[header.Name] = header.Default
 			}
 		}
 
@@ -335,22 +334,22 @@
 		for _, envVar := range remoteServerMetadata.EnvVars {
 			if envVar.Secret {
 				// Only add secrets if no authentication method is provided
-				hasAuth := runConfig.RemoteAuthBearerToken != "" ||
-					runConfig.RemoteAuthClientID != "" ||
+				hasAuth := runFlags.RemoteAuthBearerToken != "" ||
+					runFlags.RemoteAuthClientID != "" ||
 					remoteServerMetadata.OAuthConfig != nil
 				if !hasAuth {
-					runConfig.Secrets = append(runConfig.Secrets, fmt.Sprintf("%s,target=%s", envVar.Name, envVar.Name))
+					runFlags.Secrets = append(runFlags.Secrets, fmt.Sprintf("%s,target=%s", envVar.Name, envVar.Name))
 				}
 			} else {
-				if runConfig.EnvVars == nil {
-					runConfig.EnvVars = make(map[string]string)
+				if runFlags.EnvVars == nil {
+					runFlags.EnvVars = make(map[string]string)
 				}
-				runConfig.EnvVars[envVar.Name] = envVar.Default
+				runFlags.EnvVars[envVar.Name] = envVar.Default
 			}
 		}
 	} else if isURL(imageURL) {
 		// Handle direct URL approach
-		runConfig.RemoteURL = imageURL
+		runFlags.RemoteURL = imageURL
 		if transportType == "" {
 			transportType = "streamable-http" // Default for direct URLs
 		}
@@ -360,12 +359,13 @@
 			transportType = "streamable-http" // Default for remote servers
 		}
 		// Only pull image if we are not running in Kubernetes mode.
-		// In Kubernetes mode, the image is pulled by the container runtime.
+		// This split will go away if we implement a separate command or binary
+		// for running MCP servers in Kubernetes.
 		if !runtime.IsKubernetesRuntime() {
 			// Take the MCP server we were supplied and either fetch the image, or
 			// build it from a protocol scheme. If the server URI refers to an image
 			// in our trusted registry, we will also fetch the image metadata.
-			imageURL, imageMetadata, err = retriever.GetMCPServer(ctx, serverOrImage, runConfig.CACertPath, runConfig.VerifyImage)
+			imageURL, imageMetadata, err = retriever.GetMCPServer(ctx, serverOrImage, runFlags.CACertPath, runFlags.VerifyImage)
 			if err != nil {
 				return nil, fmt.Errorf("failed to find or create the MCP server %s: %v", serverOrImage, err)
 			}
@@ -374,33 +374,21 @@
 
 	// Build remote auth config if enabled
 	var remoteAuthConfig *runner.RemoteAuthConfig
-	if runConfig.EnableRemoteAuth || runConfig.RemoteAuthClientID != "" || runConfig.RemoteAuthBearerToken != "" {
+	if runFlags.EnableRemoteAuth || runFlags.RemoteAuthClientID != "" || runFlags.RemoteAuthBearerToken != "" {
 		remoteAuthConfig = &runner.RemoteAuthConfig{
-			EnableRemoteAuth: runConfig.EnableRemoteAuth,
-			ClientID:         runConfig.RemoteAuthClientID,
-			ClientSecret:     runConfig.RemoteAuthClientSecret,
-			ClientSecretFile: runConfig.RemoteAuthClientSecretFile,
-			Scopes:           runConfig.RemoteAuthScopes,
-			SkipBrowser:      runConfig.RemoteAuthSkipBrowser,
-			Timeout:          runConfig.RemoteAuthTimeout,
-			CallbackPort:     runConfig.RemoteAuthCallbackPort,
-			BearerToken:      runConfig.RemoteAuthBearerToken,
-			Issuer:           runConfig.RemoteAuthIssuer,
-			AuthorizeURL:     runConfig.RemoteAuthAuthorizeURL,
-			TokenURL:         runConfig.RemoteAuthTokenURL,
-			OAuthParams:      runConfig.OAuthParams,
-=======
-	// Only pull image if we are not running in Kubernetes mode.
-	// This split will go away if we implement a separate command or binary
-	// for running MCP servers in Kubernetes.
-	if !runtime.IsKubernetesRuntime() {
-		// Take the MCP server we were supplied and either fetch the image, or
-		// build it from a protocol scheme. If the server URI refers to an image
-		// in our trusted registry, we will also fetch the image metadata.
-		imageURL, imageMetadata, err = retriever.GetMCPServer(ctx, serverOrImage, runFlags.CACertPath, runFlags.VerifyImage)
-		if err != nil {
-			return nil, fmt.Errorf("failed to find or create the MCP server %s: %v", serverOrImage, err)
->>>>>>> d1d2a994
+			EnableRemoteAuth: runFlags.EnableRemoteAuth,
+			ClientID:         runFlags.RemoteAuthClientID,
+			ClientSecret:     runFlags.RemoteAuthClientSecret,
+			ClientSecretFile: runFlags.RemoteAuthClientSecretFile,
+			Scopes:           runFlags.RemoteAuthScopes,
+			SkipBrowser:      runFlags.RemoteAuthSkipBrowser,
+			Timeout:          runFlags.RemoteAuthTimeout,
+			CallbackPort:     runFlags.RemoteAuthCallbackPort,
+			BearerToken:      runFlags.RemoteAuthBearerToken,
+			Issuer:           runFlags.RemoteAuthIssuer,
+			AuthorizeURL:     runFlags.RemoteAuthAuthorizeURL,
+			TokenURL:         runFlags.RemoteAuthTokenURL,
+			OAuthParams:      runFlags.OAuthParams,
 		}
 	}
 
@@ -425,24 +413,10 @@
 		WithCmdArgs(cmdArgs).
 		WithName(runFlags.Name).
 		WithImage(imageURL).
-		WithRemoteURL(runConfig.RemoteURL).
+		WithRemoteURL(runFlags.RemoteURL).
 		WithHost(validatedHost).
 		WithTargetHost(runFlags.TargetHost).
 		WithDebug(debugMode).
-<<<<<<< HEAD
-		WithVolumes(runConfig.Volumes).
-		WithSecrets(runConfig.Secrets).
-		WithAuthzConfigPath(runConfig.AuthzConfig).
-		WithAuditConfigPath(runConfig.AuditConfig).
-		WithPermissionProfileNameOrPath(runConfig.PermissionProfile).
-		WithNetworkIsolation(runConfig.IsolateNetwork).
-		WithK8sPodPatch(runConfig.K8sPodPatch).
-		WithProxyMode(types.ProxyMode(runConfig.ProxyMode)).
-		WithTransportAndPorts(transportType, runConfig.ProxyPort, runConfig.TargetPort).
-		WithAuditEnabled(runConfig.EnableAudit, runConfig.AuditConfig).
-		WithLabels(runConfig.Labels).
-		WithGroup(runConfig.Group).
-=======
 		WithVolumes(runFlags.Volumes).
 		WithSecrets(runFlags.Secrets).
 		WithAuthzConfigPath(runFlags.AuthzConfig).
@@ -451,11 +425,10 @@
 		WithNetworkIsolation(runFlags.IsolateNetwork).
 		WithK8sPodPatch(runFlags.K8sPodPatch).
 		WithProxyMode(types.ProxyMode(runFlags.ProxyMode)).
-		WithTransportAndPorts(runFlags.Transport, runFlags.ProxyPort, runFlags.TargetPort).
+		WithTransportAndPorts(transportType, runFlags.ProxyPort, runFlags.TargetPort).
 		WithAuditEnabled(runFlags.EnableAudit, runFlags.AuditConfig).
 		WithLabels(runFlags.Labels).
 		WithGroup(runFlags.Group).
->>>>>>> d1d2a994
 		WithOIDCConfig(oidcIssuer, oidcAudience, oidcJwksURL, oidcIntrospectionURL, oidcClientID, oidcClientSecret,
 			runFlags.ThvCABundle, runFlags.JWKSAuthTokenFile, runFlags.ResourceURL, runFlags.JWKSAllowPrivateIP).
 		WithTelemetryConfig(finalOtelEndpoint, runFlags.OtelEnablePrometheusMetricsPath, runFlags.OtelServiceName,
@@ -465,12 +438,8 @@
 			LoadGlobal:    runFlags.IgnoreGlobally,
 			PrintOverlays: runFlags.PrintOverlays,
 		}).
-<<<<<<< HEAD
 		WithRemoteAuth(remoteAuthConfig).
-		Build(ctx, imageMetadata, runConfig.Env, envVarValidator)
-=======
 		Build(ctx, imageMetadata, envVars, envVarValidator)
->>>>>>> d1d2a994
 }
 
 // getOidcFromFlags extracts OIDC configuration from command flags
