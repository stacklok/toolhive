// Package docker provides Docker-specific implementation of container runtime,
// including creating, starting, stopping, and monitoring containers.
package docker

import (
	"archive/tar"
	"context"
	"encoding/json"
	"fmt"
	"io"
	"os"
	"path/filepath"
	"strconv"
	"strings"
	"time"

	"github.com/containerd/errdefs"
	"github.com/docker/docker/api/types/build"
	"github.com/docker/docker/api/types/container"
	"github.com/docker/docker/api/types/filters"
	dockerimage "github.com/docker/docker/api/types/image"
	"github.com/docker/docker/api/types/mount"
	"github.com/docker/docker/api/types/network"
	"github.com/docker/docker/client"
	"github.com/docker/go-connections/nat"

	"github.com/stacklok/toolhive/pkg/container/runtime"
	"github.com/stacklok/toolhive/pkg/container/verifier"
	lb "github.com/stacklok/toolhive/pkg/labels"
	"github.com/stacklok/toolhive/pkg/logger"
	"github.com/stacklok/toolhive/pkg/permissions"
	"github.com/stacklok/toolhive/pkg/registry"
)

// Common socket paths
const (
	// PodmanSocketPath is the default Podman socket path
	PodmanSocketPath = "/var/run/podman/podman.sock"
	// PodmanXDGRuntimeSocketPath is the XDG runtime Podman socket path
	PodmanXDGRuntimeSocketPath = "podman/podman.sock"
	// DockerSocketPath is the default Docker socket path
	DockerSocketPath = "/var/run/docker.sock"
	// DockerDesktopMacSocketPath is the Docker Desktop socket path on macOS
	DockerDesktopMacSocketPath = ".docker/run/docker.sock"
)

// Environment variable names
const (
	// DockerSocketEnv is the environment variable for custom Docker socket path
	DockerSocketEnv = "TOOLHIVE_DOCKER_SOCKET"
	// PodmanSocketEnv is the environment variable for custom Podman socket path
	PodmanSocketEnv = "TOOLHIVE_PODMAN_SOCKET"
)

const defaultEgressImage = "ubuntu/squid:latest"

// DnsImage is the default DNS image used for network permissions
const DnsImage = "dockurr/dnsmasq:latest"

var supportedSocketPaths = []runtime.Type{runtime.TypePodman, runtime.TypeDocker}

// Client implements the Runtime interface for container operations
type Client struct {
	runtimeType runtime.Type
	socketPath  string
	client      *client.Client
}

// NewClient creates a new container client
func NewClient(ctx context.Context) (*Client, error) {
	var lastErr error

	// We try to find a container socket for the given runtime
	// We try Podman first, then Docker as fallback
	// Once a socket is found, we create a client and ping the runtime
	// If the ping fails, we try the next runtime
	// If all runtimes fail, we return an error
	for _, sp := range supportedSocketPaths {
		// Try to find a container socket for the given runtime
		socketPath, runtimeType, err := findContainerSocket(sp)
		if err != nil {
			logger.Debugf("Failed to find socket for %s: %v", sp, err)
			lastErr = err
			continue
		}

		c, err := NewClientWithSocketPath(ctx, socketPath, runtimeType)
		if err != nil {
			lastErr = err
			logger.Debugf("Failed to create client for %s: %v", sp, err)
			continue
		}

		return c, nil
	}

	if lastErr != nil {
		return nil, fmt.Errorf("no supported container runtime available: %w", lastErr)
	}
	return nil, fmt.Errorf("no supported container runtime found/running")
}

// NewClientWithSocketPath creates a new container client with a specific socket path
func NewClientWithSocketPath(ctx context.Context, socketPath string, runtimeType runtime.Type) (*Client, error) {
	// Create platform-specific client
	_, opts := newPlatformClient(socketPath)

	// Create Docker client with the custom HTTP client
	dockerClient, err := client.NewClientWithOpts(opts...)
	if err != nil {
		return nil, NewContainerError(err, "", fmt.Sprintf("failed to create client: %v", err))
	}

	c := &Client{
		runtimeType: runtimeType,
		socketPath:  socketPath,
		client:      dockerClient,
	}

	// Verify that the container runtime is available
	if err := c.ping(ctx); err != nil {
		return nil, err
	}
	logger.Debugf("Successfully connected to %s runtime", c.runtimeType)

	return c, nil
}

// ping checks if the container runtime is available
func (c *Client) ping(ctx context.Context) error {
	_, err := c.client.Ping(ctx)
	if err != nil {
		return NewContainerError(ErrRuntimeNotFound, "", fmt.Sprintf("failed to ping %s: %v", c.runtimeType, err))
	}
	return nil
}

// findContainerSocket finds a container socket path, preferring Podman over Docker
func findContainerSocket(rt runtime.Type) (string, runtime.Type, error) {
	// Use platform-specific implementation
	return findPlatformContainerSocket(rt)
}

// CreateContainer creates a container without starting it
// If options is nil, default options will be used
// convertEnvVars converts a map of environment variables to a slice
func convertEnvVars(envVars map[string]string) []string {
	env := make([]string, 0, len(envVars))
	for k, v := range envVars {
		env = append(env, fmt.Sprintf("%s=%s", k, v))
	}
	return env
}

// convertMounts converts internal mount format to Docker mount format
func convertMounts(mounts []runtime.Mount) []mount.Mount {
	result := make([]mount.Mount, 0, len(mounts))
	for _, m := range mounts {
		result = append(result, mount.Mount{
			Type:     mount.TypeBind,
			Source:   m.Source,
			Target:   m.Target,
			ReadOnly: m.ReadOnly,
		})
	}
	return result
}

// setupExposedPorts configures exposed ports for a container
func setupExposedPorts(config *container.Config, exposedPorts map[string]struct{}) error {
	if len(exposedPorts) == 0 {
		return nil
	}

	config.ExposedPorts = nat.PortSet{}
	for port := range exposedPorts {
		natPort, err := nat.NewPort("tcp", strings.Split(port, "/")[0])
		if err != nil {
			return fmt.Errorf("failed to parse port: %v", err)
		}
		config.ExposedPorts[natPort] = struct{}{}
	}

	return nil
}

// setupPortBindings configures port bindings for a container
func setupPortBindings(hostConfig *container.HostConfig, portBindings map[string][]runtime.PortBinding) error {
	if len(portBindings) == 0 {
		return nil
	}

	hostConfig.PortBindings = nat.PortMap{}
	for port, bindings := range portBindings {
		natPort, err := nat.NewPort("tcp", strings.Split(port, "/")[0])
		if err != nil {
			return fmt.Errorf("failed to parse port: %v", err)
		}

		natBindings := make([]nat.PortBinding, len(bindings))
		for i, binding := range bindings {
			natBindings[i] = nat.PortBinding{
				HostIP:   binding.HostIP,
				HostPort: binding.HostPort,
			}
		}
		hostConfig.PortBindings[natPort] = natBindings
	}

	return nil
}

func writeOutboundACLs(sb *strings.Builder, outbound *permissions.OutboundNetworkPermissions) {
	if len(outbound.AllowPort) > 0 {
		sb.WriteString("# Define allowed ports\nacl allowed_ports port")
		for _, port := range outbound.AllowPort {
			sb.WriteString(" " + strconv.Itoa(port))
		}
		sb.WriteString("\n")
	}

	if len(outbound.AllowHost) > 0 {
		sb.WriteString("# Define allowed destinations\nacl allowed_dsts dstdomain")
		for _, host := range outbound.AllowHost {
			sb.WriteString(" " + host)
		}
		sb.WriteString("\n")
	}

	if len(outbound.AllowTransport) > 0 {
		sb.WriteString("# Define allowed methods\nacl allowed_methods method")
		for _, method := range outbound.AllowTransport {
			if strings.ToUpper(method) == "TCP" {
				sb.WriteString(" CONNECT GET POST HEAD")
			}
			sb.WriteString(" " + strings.ToUpper(method))
		}
	}
}

func writeHttpAccessRules(sb *strings.Builder, outbound *permissions.OutboundNetworkPermissions) {
	var conditions []string
	if len(outbound.AllowPort) > 0 {
		conditions = append(conditions, "allowed_ports")
	}
	if len(outbound.AllowHost) > 0 {
		conditions = append(conditions, "allowed_dsts")
	}
	if len(outbound.AllowTransport) > 0 {
		conditions = append(conditions, "allowed_methods")
	}
	if len(conditions) > 0 {
		sb.WriteString("\n# Define http_access rules\n")
		sb.WriteString("http_access allow " + strings.Join(conditions, " ") + "\n")
	}
}

func writeIngressProxyConfig(sb *strings.Builder, ingressPorts map[string]struct{}, serverHostname string) {
	for port := range ingressPorts {
		portNum := strings.Split(port, "/")[0]
		sb.WriteString(
			"\n# Reverse proxy setup for port " + portNum + "\n" +
				"http_port " + portNum + " accel defaultsite=" + serverHostname + "\n" +
				"cache_peer " + serverHostname + " parent " + portNum + " 0 no-query originserver name=origin_" + portNum + "\n" +
				"acl site_" + portNum + " dstdomain " + serverHostname + " 127.0.0.1\n" +
				"http_access allow site_" + portNum + "\n")
	}
}

func createTempSquidConf(
	networkPermissions *permissions.NetworkPermissions,
	serverHostname string,
	ingressPorts map[string]struct{},
) (string, error) {
	var sb strings.Builder

	sb.WriteString(
		"http_port 3128\n" +
			"visible_hostname " + serverHostname + "-egress\n" +
			"access_log stdio:/var/log/squid/access.log squid\n" +
<<<<<<< HEAD
			"pid_filename /tmp/squid.pid\n" +
=======
			"pid_filename /var/run/squid/squid.pid\n" +
>>>>>>> 6e068c7b
			"# Disable memory and disk caching\n" +
			"cache deny all\n" +
			"cache_mem 0 MB\n" +
			"maximum_object_size 0 KB\n" +
			"maximum_object_size_in_memory 0 KB\n" +
			"# Don't use cache directories\n" +
			"cache_dir null /tmp\n" +
			"cache_store_log none\n\n")

	if networkPermissions == nil || (networkPermissions.Outbound != nil && networkPermissions.Outbound.InsecureAllowAll) {
		sb.WriteString("# Allow all traffic\nhttp_access allow all\n")
	} else {
		writeOutboundACLs(&sb, networkPermissions.Outbound)
		writeHttpAccessRules(&sb, networkPermissions.Outbound)
	}

	writeIngressProxyConfig(&sb, ingressPorts, serverHostname)

	sb.WriteString("http_access deny all\n")

	tmpFile, err := os.CreateTemp("", "squid-*.conf")
	if err != nil {
		return "", err
	}
	defer tmpFile.Close()

	if _, err := tmpFile.WriteString(sb.String()); err != nil {
		return "", fmt.Errorf("failed to write to temporary file: %v", err)
	}

	// Set file permissions to be readable by all users (including squid user in container)
	if err := tmpFile.Chmod(0644); err != nil {
		return "", fmt.Errorf("failed to set file permissions: %v", err)
	}

	return tmpFile.Name(), nil
}

func (c *Client) createContainer(ctx context.Context, containerName string, config *container.Config,
	hostConfig *container.HostConfig, endpointsConfig map[string]*network.EndpointSettings) (string, error) {
	existingID, err := c.findExistingContainer(ctx, containerName)
	if err != nil {
		return "", err
	}

	// If container exists, check if we need to recreate it
	if existingID != "" {
		canReuse, err := c.handleExistingContainer(ctx, existingID, config, hostConfig)
		if err != nil {
			return "", err
		}

		if canReuse {
			// Container exists with the right configuration, return its ID
			return existingID, nil
		}
		// Container was removed and needs to be recreated
	}

	// network config
	networkConfig := &network.NetworkingConfig{
		EndpointsConfig: endpointsConfig,
	}

	// Create the container
	resp, err := c.client.ContainerCreate(
		ctx,
		config,
		hostConfig,
		networkConfig,
		nil,
		containerName,
	)
	if err != nil {
		return "", NewContainerError(err, "", fmt.Sprintf("failed to create container: %v", err))
	}

	// Start the container
	err = c.client.ContainerStart(ctx, resp.ID, container.StartOptions{})
	if err != nil {
		return "", NewContainerError(err, resp.ID, fmt.Sprintf("failed to start container: %v", err))
	}

	return resp.ID, nil
}

func (c *Client) createEgressContainers(ctx context.Context, containerName string, egressContainerName string,
	dnsContainerName string, attachStdio bool, perm *permissions.NetworkPermissions,
	portBindings map[string][]runtime.PortBinding, exposedPorts map[string]struct{}) (string, string, string, error) {
	// first spin up the egress container
	logger.Infof("Setting up egress container for %s with image %s...", egressContainerName, getEgressImage())
	egressLabels := map[string]string{}
	lb.AddStandardLabels(egressLabels, egressContainerName, egressContainerName, "stdio", 80)
	egressLabels["toolhive-auxiliary-workload"] = "true"
	dnsLabels := map[string]string{}
	lb.AddStandardLabels(dnsLabels, dnsContainerName, dnsContainerName, "stdio", 80)
	dnsLabels["toolhive-auxiliary-workload"] = "true"

	// pull the egress image if it is not already pulled
<<<<<<< HEAD
	egressImage := getEgressImage()
	err := c.PullImage(ctx, egressImage)
	if err != nil {
		// Check if the egress image exists locally before failing
		_, inspectErr := c.client.ImageInspect(ctx, egressImage)
		if inspectErr == nil {
			logger.Infof("Egress image %s exists locally, continuing despite pull failure", egressImage)
		} else {
			return "", "", "", fmt.Errorf("failed to pull egress image: %v", err)
		}
=======
	err := c.PullImage(ctx, EgressImage)
	if err != nil {
		return "", "", "", fmt.Errorf("failed to pull egress image: %v", err)
>>>>>>> 6e068c7b
	}

	// pull the dns image if it is not already pulled
	err = c.PullImage(ctx, DnsImage)
	if err != nil {
		// Check if the DNS image exists locally before failing
		_, inspectErr := c.client.ImageInspect(ctx, DnsImage)
		if inspectErr == nil {
			logger.Infof("DNS image %s exists locally, continuing despite pull failure", DnsImage)
		} else {
			return "", "", "", fmt.Errorf("failed to pull DNS image: %v", err)
		}
	}

	// Create container options
	config := &container.Config{
		Image:        getEgressImage(),
		Cmd:          nil,
		Env:          nil,
		Labels:       egressLabels,
		AttachStdin:  attachStdio,
		AttachStdout: attachStdio,
		AttachStderr: attachStdio,
		OpenStdin:    attachStdio,
		Tty:          false,
	}

	configDns := &container.Config{
		Image:        DnsImage,
		Cmd:          nil,
		Env:          nil,
		Labels:       dnsLabels,
		AttachStdin:  attachStdio,
		AttachStdout: attachStdio,
		AttachStderr: attachStdio,
		OpenStdin:    attachStdio,
		Tty:          false,
	}

	// generate the squid configuration and mount it
	squidConfPath, err := createTempSquidConf(perm, containerName, exposedPorts)
	if err != nil {
		return "", "", "", fmt.Errorf("failed to create temporary squid.conf: %v", err)
	}

	mounts := []runtime.Mount{}
	mounts = append(mounts, runtime.Mount{
		Source:   squidConfPath,
		Target:   "/etc/squid/squid.conf",
		ReadOnly: true,
	})

	// Create egress host configuration
	egressHostConfig := &container.HostConfig{
		Mounts:      convertMounts(mounts),
		NetworkMode: container.NetworkMode("bridge"),
		CapAdd:      []string{"CAP_SETUID", "CAP_SETGID"},
		CapDrop:     nil,
		SecurityOpt: nil,
		RestartPolicy: container.RestartPolicy{
			Name: "unless-stopped",
		},
	}
	dnsHostConfig := &container.HostConfig{
		Mounts:      convertMounts(mounts),
		NetworkMode: container.NetworkMode("bridge"),
		CapAdd:      nil,
		CapDrop:     nil,
		SecurityOpt: nil,
		RestartPolicy: container.RestartPolicy{
			Name: "unless-stopped",
		},
	}

	// create networks
	networkName := fmt.Sprintf("toolhive-%s-internal", containerName)
	endpointsConfig := map[string]*network.EndpointSettings{
		networkName:         {},
		"toolhive-external": {},
	}

	// now create the dns container
	dnsContainerId, err := c.createContainer(ctx, dnsContainerName, configDns, dnsHostConfig, endpointsConfig)
	if err != nil {
		return "", "", "", fmt.Errorf("failed to create dns container: %v", err)
	}

	dnsContainerResponse, err := c.client.ContainerInspect(ctx, dnsContainerId)
	if err != nil {
		return "", "", "", fmt.Errorf("failed to inspect DNS container: %v", err)
	}

	dnsNetworkSettings, ok := dnsContainerResponse.NetworkSettings.Networks[networkName]
	if !ok {
		return "", "", "", fmt.Errorf("network %s not found in container's network settings", networkName)
	}
	dnsContainerIP := dnsNetworkSettings.IPAddress
	// Setup port bindings
	if err := setupExposedPorts(config, exposedPorts); err != nil {
		return "", "", "", NewContainerError(err, "", err.Error())
	}
	if err := setupPortBindings(egressHostConfig, portBindings); err != nil {
		return "", "", "", NewContainerError(err, "", err.Error())
	}

	// Create egress container itself
	egressContainerId, err := c.createContainer(ctx, egressContainerName, config, egressHostConfig, endpointsConfig)
	if err != nil {
		return "", "", "", fmt.Errorf("failed to create egress container: %v", err)
	}

	return egressContainerId, dnsContainerId, dnsContainerIP, nil
}

func (c *Client) createContainerNetworks(ctx context.Context, internalNetworkName string, externalNetworkName string) error {
	internalNetworkLabels := map[string]string{}
	lb.AddNetworkLabels(internalNetworkLabels, internalNetworkName)
	err := c.createNetwork(ctx, internalNetworkName, internalNetworkLabels, true)
	if err != nil {
		return fmt.Errorf("failed to create internal network: %v", err)
	}

	externalNetworkLabels := map[string]string{}
	lb.AddNetworkLabels(externalNetworkLabels, externalNetworkName)
	err = c.createNetwork(ctx, externalNetworkName, externalNetworkLabels, false)
	if err != nil {
		// just log the error and continue
		logger.Warnf("failed to create external network %q: %v", externalNetworkName, err)
	}
	return nil
}

// DeployWorkload creates and starts a workload.
// It configures the workload based on the provided permission profile and transport type.
// If options is nil, default options will be used.
func (c *Client) DeployWorkload(
	ctx context.Context,
	image,
	name string,
	command []string,
	envVars,
	labels map[string]string,
	permissionProfile *permissions.Profile,
	transportType string,
	options *runtime.DeployWorkloadOptions,
) (string, error) {
	// check if we are an mcp workload
	isMcpWorkload := name != "inspector"
	// Get permission config from profile
	permissionConfig, err := c.getPermissionConfigFromProfile(permissionProfile, transportType)
	if err != nil {
		return "", fmt.Errorf("failed to get permission config: %w", err)
	}

	// Determine if we should attach stdio
	attachStdio := options == nil || options.AttachStdio

	// create networks
	networkName := fmt.Sprintf("toolhive-%s-internal", name)
	err = c.createContainerNetworks(ctx, networkName, "toolhive-external")
	if err != nil {
		return "", fmt.Errorf("failed to create container networks: %v", err)
	}
	var additionalDNS string
	if isMcpWorkload {
		// create egress container
		egressContainerName := fmt.Sprintf("%s-egress", name)
		dnsContainerName := fmt.Sprintf("%s-dns", name)
		_, _, dnsContainerIP, err := c.createEgressContainers(ctx, name, egressContainerName, dnsContainerName,
			attachStdio, permissionProfile.Network, options.PortBindings, options.ExposedPorts)
		if err != nil {
			return "", fmt.Errorf("failed to create egress container: %v", err)
		}
		if dnsContainerIP != "" {
			additionalDNS = dnsContainerIP
		}

		// add extra env vars
		egressHost := fmt.Sprintf("http://%s:3128", egressContainerName)
		if envVars == nil {
			envVars = make(map[string]string)
		}
		envVars["HTTP_PROXY"] = egressHost
		envVars["HTTPS_PROXY"] = egressHost
		envVars["http_proxy"] = egressHost
		envVars["https_proxy"] = egressHost
		envVars["NO_PROXY"] = "localhost,127.0.0.1,::1"
		envVars["no_proxy"] = "localhost,127.0.0.1,::1"
	}

	// Create container configuration
	config := &container.Config{
		Image:        image,
		Cmd:          command,
		Env:          convertEnvVars(envVars),
		Labels:       labels,
		AttachStdin:  attachStdio,
		AttachStdout: attachStdio,
		AttachStderr: attachStdio,
		OpenStdin:    attachStdio,
		Tty:          false,
	}

	// Create host configuration
	hostConfig := &container.HostConfig{
		Mounts:      convertMounts(permissionConfig.Mounts),
		NetworkMode: container.NetworkMode(permissionConfig.NetworkMode),
		CapAdd:      permissionConfig.CapAdd,
		CapDrop:     permissionConfig.CapDrop,
		SecurityOpt: permissionConfig.SecurityOpt,
		RestartPolicy: container.RestartPolicy{
			Name: "unless-stopped",
		},
	}
	if additionalDNS != "" {
		hostConfig.DNS = []string{additionalDNS}
	}

	// Configure ports if options are provided
	if options != nil {
		// Setup exposed ports
		if err := setupExposedPorts(config, options.ExposedPorts); err != nil {
			return "", NewContainerError(err, "", err.Error())
		}

		// Setup port bindings
		if err := setupPortBindings(hostConfig, options.PortBindings); err != nil {
			return "", NewContainerError(err, "", err.Error())
		}
	}

	// create mcp container
	endpointsConfig := map[string]*network.EndpointSettings{
		networkName: {},
	}
	if !isMcpWorkload {
		// for other workloads such as inspector, add to external network
		endpointsConfig["toolhive-external"] = &network.EndpointSettings{}
	}
	containerId, err := c.createContainer(ctx, name, config, hostConfig, endpointsConfig)
	if err != nil {
		return "", fmt.Errorf("failed to create container: %v", err)
	}

	return containerId, nil
}

// ListWorkloads lists workloads
func (c *Client) ListWorkloads(ctx context.Context) ([]runtime.ContainerInfo, error) {
	// Create filter for toolhive containers
	filterArgs := filters.NewArgs()
	filterArgs.Add("label", "toolhive=true")

	// List containers
	containers, err := c.client.ContainerList(ctx, container.ListOptions{
		All:     true,
		Filters: filterArgs,
	})
	if err != nil {
		return nil, NewContainerError(err, "", fmt.Sprintf("failed to list containers: %v", err))
	}

	// Convert to our ContainerInfo format
	result := make([]runtime.ContainerInfo, 0, len(containers))
	for _, c := range containers {
		// Skip containers that have the auxiliary workload label set to "true"
		if val, ok := c.Labels["toolhive-auxiliary-workload"]; ok && val == "true" {
			continue
		}

		// Extract container name (remove leading slash)
		name := ""
		if len(c.Names) > 0 {
			name = c.Names[0]
			name = strings.TrimPrefix(name, "/")
		}

		// Extract port mappings
		ports := make([]runtime.PortMapping, 0, len(c.Ports))
		for _, p := range c.Ports {
			ports = append(ports, runtime.PortMapping{
				ContainerPort: int(p.PrivatePort),
				HostPort:      int(p.PublicPort),
				Protocol:      p.Type,
			})
		}

		// Convert creation time
		created := time.Unix(c.Created, 0)

		result = append(result, runtime.ContainerInfo{
			ID:      c.ID,
			Name:    name,
			Image:   c.Image,
			Status:  c.Status,
			State:   c.State,
			Created: created,
			Labels:  c.Labels,
			Ports:   ports,
		})
	}

	return result, nil
}

// StopWorkload stops a workload
// If the workload is already stopped, it returns success
func (c *Client) StopWorkload(ctx context.Context, workloadID string) error {
	// Check if the workload is running
	running, err := c.IsWorkloadRunning(ctx, workloadID)
	if err != nil {
		// If the container doesn't exist, that's fine - it's already "stopped"
		if err, ok := err.(*ContainerError); ok && err.Err == ErrContainerNotFound {
			return nil
		}
		return err
	}

	// If the container is not running, return success
	if !running {
		return nil
	}

	// Use a reasonable timeout
	timeoutSeconds := 30
	err = c.client.ContainerStop(ctx, workloadID, container.StopOptions{Timeout: &timeoutSeconds})
	if err != nil {
		return NewContainerError(err, workloadID, fmt.Sprintf("failed to stop workload: %v", err))
	}

	// stop egress and dns containers
	containerResponse, err := c.client.ContainerInspect(ctx, workloadID)
	if err != nil {
		logger.Warnf("Failed to inspect container %s: %v", workloadID, err)
	} else {
		// remove / from container name
		containerName := strings.TrimPrefix(containerResponse.Name, "/")
		egressContainerName := fmt.Sprintf("%s-egress", containerName)
		dnsContainerName := fmt.Sprintf("%s-dns", containerName)

		// find the egress container by name
		egressContainerId, err := c.findExistingContainer(ctx, egressContainerName)
		if err != nil {
			logger.Warnf("Failed to find egress container %s: %v", egressContainerName, err)
		} else {
			err = c.client.ContainerStop(ctx, egressContainerId, container.StopOptions{Timeout: &timeoutSeconds})
			if err != nil {
				logger.Warnf("Failed to stop egress container %s: %v", egressContainerName, err)
			}
		}

		dnsContainerId, err := c.findExistingContainer(ctx, dnsContainerName)
		if err != nil {
			logger.Warnf("Failed to find dns container %s: %v", dnsContainerName, err)
		} else {
			err = c.client.ContainerStop(ctx, dnsContainerId, container.StopOptions{Timeout: &timeoutSeconds})
			if err != nil {
				logger.Warnf("Failed to stop dns container %s: %v", dnsContainerName, err)
			}
		}
	}

	return nil
}

// RemoveWorkload removes a workload
// If the workload doesn't exist, it returns success
func (c *Client) RemoveWorkload(ctx context.Context, workloadID string) error {
	// get container name from ID
	containerResponse, err := c.client.ContainerInspect(ctx, workloadID)
	if err != nil {
		logger.Warnf("Failed to inspect container %s: %v", workloadID, err)
	}

	// remove the / if it starts with it
	containerName := containerResponse.Name
	containerName = strings.TrimPrefix(containerName, "/")

	err = c.client.ContainerRemove(ctx, workloadID, container.RemoveOptions{
		Force: true,
	})
	if err != nil {
		// If the workload doesn't exist, that's fine - it's already removed
		if errdefs.IsNotFound(err) {
			return nil
		}
		return NewContainerError(err, workloadID, fmt.Sprintf("failed to remove workload: %v", err))
	}

	// remove egress and dns containers
	egressContainerName := fmt.Sprintf("%s-egress", containerName)
	dnsContainerName := fmt.Sprintf("%s-dns", containerName)

	// find the egress container by name
	egressContainerId, err := c.findExistingContainer(ctx, egressContainerName)
	if err != nil {
		logger.Warnf("Failed to find egress container %s: %v", egressContainerName, err)
	} else {
		err = c.client.ContainerRemove(ctx, egressContainerId, container.RemoveOptions{
			Force: true,
		})
		if err != nil {
			// If the workload doesn't exist, that's fine - it's already removed
			if errdefs.IsNotFound(err) {
				return nil
			}
			return NewContainerError(err, egressContainerId, fmt.Sprintf("failed to remove egress container: %v", err))
		}
	}

	dnsContainerId, err := c.findExistingContainer(ctx, dnsContainerName)
	if err != nil {
		logger.Warnf("Failed to find dns container %s: %v", dnsContainerName, err)
	} else {
		err = c.client.ContainerRemove(ctx, dnsContainerId, container.RemoveOptions{
			Force: true,
		})
		if err != nil {
			// If the workload doesn't exist, that's fine - it's already removed
			if errdefs.IsNotFound(err) {
				return nil
			}
			return NewContainerError(err, dnsContainerId, fmt.Sprintf("failed to remove dns container: %v", err))
		}

	}

	// Delete networks if there are no containers using them.
	toolHiveContainers, err := c.client.ContainerList(ctx, container.ListOptions{
		All:     true,
		Filters: filters.NewArgs(filters.Arg("label", "toolhive=true")),
	})
	if err != nil {
		return fmt.Errorf("failed to list containers: %v", err)
	}

	// Delete associated internal network
	networkName := fmt.Sprintf("toolhive-%s-internal", containerName)
	if err := c.deleteNetwork(ctx, networkName); err != nil {
		// just log the error and continue
		logger.Warnf("failed to delete network %q: %v", networkName, err)
	}

	if len(toolHiveContainers) == 0 {
		// remove external network
		if err := c.deleteNetwork(ctx, "toolhive-external"); err != nil {
			// just log the error and continue
			logger.Warnf("failed to delete network %q: %v", "toolhive-external", err)
		}
	}

	return nil
}

// GetWorkloadLogs gets workload logs
func (c *Client) GetWorkloadLogs(ctx context.Context, workloadID string, follow bool) (string, error) {
	options := container.LogsOptions{
		ShowStdout: true,
		ShowStderr: true,
		Follow:     follow,
		Tail:       "100",
	}

	// Get logs
	logs, err := c.client.ContainerLogs(ctx, workloadID, options)
	if err != nil {
		return "", NewContainerError(err, workloadID, fmt.Sprintf("failed to get workload logs: %v", err))
	}
	defer logs.Close()

	if follow {
		_, err = io.Copy(os.Stdout, logs)
		if err != nil && err != io.EOF {
			logger.Errorf("Error reading container logs: %v", err)
			return "", NewContainerError(err, workloadID, fmt.Sprintf("failed to follow workload logs: %v", err))
		}
	}

	// Read logs
	logBytes, err := io.ReadAll(logs)
	if err != nil {
		return "", NewContainerError(err, workloadID, fmt.Sprintf("failed to read workload logs: %v", err))
	}

	return string(logBytes), nil
}

// IsWorkloadRunning checks if a workload is running
func (c *Client) IsWorkloadRunning(ctx context.Context, workloadID string) (bool, error) {
	// Inspect workload
	info, err := c.client.ContainerInspect(ctx, workloadID)
	if err != nil {
		// Check if the error is because the workload doesn't exist
		if errdefs.IsNotFound(err) {
			return false, NewContainerError(ErrContainerNotFound, workloadID, "workload not found")
		}
		return false, NewContainerError(err, workloadID, fmt.Sprintf("failed to inspect workload: %v", err))
	}

	return info.State.Running, nil
}

// GetWorkloadInfo gets workload information
func (c *Client) GetWorkloadInfo(ctx context.Context, workloadID string) (runtime.ContainerInfo, error) {
	// Inspect workload
	info, err := c.client.ContainerInspect(ctx, workloadID)
	if err != nil {
		// Check if the error is because the workload doesn't exist
		if errdefs.IsNotFound(err) {
			return runtime.ContainerInfo{}, NewContainerError(ErrContainerNotFound, workloadID, "workload not found")
		}
		return runtime.ContainerInfo{}, NewContainerError(err, workloadID, fmt.Sprintf("failed to inspect workload: %v", err))
	}

	// Extract port mappings
	ports := make([]runtime.PortMapping, 0)
	for containerPort, bindings := range info.NetworkSettings.Ports {
		for _, binding := range bindings {
			hostPort := 0
			if _, err := fmt.Sscanf(binding.HostPort, "%d", &hostPort); err != nil {
				// If we can't parse the port, just use 0
				logger.Warnf("Warning: Failed to parse host port %s: %v", binding.HostPort, err)
			}

			ports = append(ports, runtime.PortMapping{
				ContainerPort: containerPort.Int(),
				HostPort:      hostPort,
				Protocol:      containerPort.Proto(),
			})
		}
	}

	// Convert creation time
	created, err := time.Parse(time.RFC3339, info.Created)
	if err != nil {
		created = time.Time{} // Use zero time if parsing fails
	}

	return runtime.ContainerInfo{
		ID:      info.ID,
		Name:    strings.TrimPrefix(info.Name, "/"),
		Image:   info.Config.Image,
		Status:  info.State.Status,
		State:   info.State.Status,
		Created: created,
		Labels:  info.Config.Labels,
		Ports:   ports,
	}, nil
}

// readCloserWrapper wraps an io.Reader to implement io.ReadCloser
type readCloserWrapper struct {
	reader io.Reader
}

func (r *readCloserWrapper) Read(p []byte) (n int, err error) {
	return r.reader.Read(p)
}

func (*readCloserWrapper) Close() error {
	// No-op close for readers that don't need closing
	return nil
}

// AttachToWorkload attaches to a workload
func (c *Client) AttachToWorkload(ctx context.Context, workloadID string) (io.WriteCloser, io.ReadCloser, error) {
	// Check if workload exists and is running
	running, err := c.IsWorkloadRunning(ctx, workloadID)
	if err != nil {
		return nil, nil, err
	}
	if !running {
		return nil, nil, NewContainerError(ErrContainerNotRunning, workloadID, "workload is not running")
	}

	// Attach to workload
	resp, err := c.client.ContainerAttach(ctx, workloadID, container.AttachOptions{
		Stream: true,
		Stdin:  true,
		Stdout: true,
		Stderr: true,
	})
	if err != nil {
		return nil, nil, NewContainerError(ErrAttachFailed, workloadID, fmt.Sprintf("failed to attach to workload: %v", err))
	}

	// Wrap the reader in a ReadCloser
	readCloser := &readCloserWrapper{reader: resp.Reader}

	return resp.Conn, readCloser, nil
}

// ImageExists checks if an image exists locally
func (c *Client) ImageExists(ctx context.Context, imageName string) (bool, error) {
	// List images with the specified name
	filterArgs := filters.NewArgs()
	filterArgs.Add("reference", imageName)

	images, err := c.client.ImageList(ctx, dockerimage.ListOptions{
		Filters: filterArgs,
	})
	if err != nil {
		return false, NewContainerError(err, "", fmt.Sprintf("failed to list images: %v", err))
	}

	return len(images) > 0, nil
}

// parsePullOutput parses the Docker image pull output and formats it in a more readable way
func parsePullOutput(reader io.Reader, writer io.Writer) error {
	decoder := json.NewDecoder(reader)
	for {
		var pullStatus struct {
			Status         string          `json:"status"`
			ID             string          `json:"id,omitempty"`
			ProgressDetail json.RawMessage `json:"progressDetail,omitempty"`
			Progress       string          `json:"progress,omitempty"`
		}

		if err := decoder.Decode(&pullStatus); err != nil {
			if err == io.EOF {
				break
			}
			return fmt.Errorf("failed to decode pull output: %w", err)
		}

		// Format the output based on the type of message
		if pullStatus.Progress != "" {
			// This is a progress update
			fmt.Fprintf(writer, "%s: %s %s\n", pullStatus.Status, pullStatus.ID, pullStatus.Progress)
		} else if pullStatus.ID != "" {
			// This is a layer-specific status update
			fmt.Fprintf(writer, "%s: %s\n", pullStatus.Status, pullStatus.ID)
		} else {
			// This is a general status update
			fmt.Fprintf(writer, "%s\n", pullStatus.Status)
		}
	}

	return nil
}

// PullImage pulls an image from a registry
func (c *Client) PullImage(ctx context.Context, imageName string) error {
	logger.Infof("Pulling image: %s", imageName)

	// Pull the image
	reader, err := c.client.ImagePull(ctx, imageName, dockerimage.PullOptions{})
	if err != nil {
		return NewContainerError(err, "", fmt.Sprintf("failed to pull image: %v", err))
	}
	defer reader.Close()

	// Parse and filter the pull output
	if err := parsePullOutput(reader, os.Stdout); err != nil {
		return NewContainerError(err, "", fmt.Sprintf("failed to process pull output: %v", err))
	}

	return nil
}

// VerifyImage verifies a container image
func (*Client) VerifyImage(_ context.Context, serverInfo *registry.Server, imageRef string) (bool, error) {
	// Create a new verifier
	v, err := verifier.New(serverInfo)
	if err != nil {
		return false, err
	}

	// Verify the image passing the server info
	return v.VerifyServer(imageRef, serverInfo)
}

// BuildImage builds a Docker image from a Dockerfile in the specified context directory
func (c *Client) BuildImage(ctx context.Context, contextDir, imageName string) error {
	logger.Infof("Building image %s from context directory %s", imageName, contextDir)

	// Create a tar archive of the context directory
	tarFile, err := os.CreateTemp("", "docker-build-context-*.tar")
	if err != nil {
		return NewContainerError(err, "", fmt.Sprintf("failed to create temporary tar file: %v", err))
	}
	defer os.Remove(tarFile.Name())
	defer tarFile.Close()

	// Create a tar archive of the context directory
	if err := createTarFromDir(contextDir, tarFile); err != nil {
		return NewContainerError(err, "", fmt.Sprintf("failed to create tar archive: %v", err))
	}

	// Reset the file pointer to the beginning of the file
	if _, err := tarFile.Seek(0, 0); err != nil {
		return NewContainerError(err, "", fmt.Sprintf("failed to reset tar file pointer: %v", err))
	}

	// Build the image
	buildOptions := build.ImageBuildOptions{
		Tags:       []string{imageName},
		Dockerfile: "Dockerfile",
		Remove:     true,
	}

	response, err := c.client.ImageBuild(ctx, tarFile, buildOptions)
	if err != nil {
		return NewContainerError(err, "", fmt.Sprintf("failed to build image: %v", err))
	}
	defer response.Body.Close()

	// Parse and log the build output
	if err := parseBuildOutput(response.Body, os.Stdout); err != nil {
		return NewContainerError(err, "", fmt.Sprintf("failed to process build output: %v", err))
	}

	return nil
}

// createTarFromDir creates a tar archive from a directory
func createTarFromDir(srcDir string, writer io.Writer) error {
	// Create a new tar writer
	tw := tar.NewWriter(writer)
	defer tw.Close()

	// Walk through the directory and add files to the tar archive
	return filepath.Walk(srcDir, func(path string, info os.FileInfo, err error) error {
		if err != nil {
			return err
		}

		// Get the relative path
		relPath, err := filepath.Rel(srcDir, path)
		if err != nil {
			return fmt.Errorf("failed to get relative path: %w", err)
		}

		// Skip the root directory
		if relPath == "." {
			return nil
		}

		// Create a tar header
		header, err := tar.FileInfoHeader(info, "")
		if err != nil {
			return fmt.Errorf("failed to create tar header: %w", err)
		}

		// Set the name to the relative path
		header.Name = relPath

		// Write the header
		if err := tw.WriteHeader(header); err != nil {
			return fmt.Errorf("failed to write tar header: %w", err)
		}

		// If it's a regular file, write the contents
		if !info.IsDir() {
			// #nosec G304 - This is safe because we're only opening files within the specified context directory
			file, err := os.Open(path)
			if err != nil {
				return fmt.Errorf("failed to open file: %w", err)
			}
			defer file.Close()

			if _, err := io.Copy(tw, file); err != nil {
				return fmt.Errorf("failed to copy file contents: %w", err)
			}
		}

		return nil
	})
}

// parseBuildOutput parses the Docker image build output and formats it in a more readable way
func parseBuildOutput(reader io.Reader, writer io.Writer) error {
	decoder := json.NewDecoder(reader)
	for {
		var buildOutput struct {
			Stream string `json:"stream,omitempty"`
			Error  string `json:"error,omitempty"`
		}

		if err := decoder.Decode(&buildOutput); err != nil {
			if err == io.EOF {
				break
			}
			return fmt.Errorf("failed to decode build output: %w", err)
		}

		// Check for errors
		if buildOutput.Error != "" {
			return fmt.Errorf("build error: %s", buildOutput.Error)
		}

		// Print the stream output
		if buildOutput.Stream != "" {
			fmt.Fprint(writer, buildOutput.Stream)
		}
	}

	return nil
}

// getPermissionConfigFromProfile converts a permission profile to a container permission config
// with transport-specific settings (internal function)
// addReadOnlyMounts adds read-only mounts to the permission config
func (*Client) addReadOnlyMounts(config *runtime.PermissionConfig, mounts []permissions.MountDeclaration) {
	for _, mountDecl := range mounts {
		source, target, err := mountDecl.Parse()
		if err != nil {
			// Skip invalid mounts
			logger.Warnf("Warning: Skipping invalid mount declaration: %s (%v)", mountDecl, err)
			continue
		}

		// Skip resource URIs for now (they need special handling)
		if strings.Contains(source, "://") {
			logger.Warnf("Warning: Resource URI mounts not yet supported: %s", source)
			continue
		}

		// Convert relative paths to absolute paths
		absPath, ok := convertRelativePathToAbsolute(source, mountDecl)
		if !ok {
			continue
		}

		config.Mounts = append(config.Mounts, runtime.Mount{
			Source:   absPath,
			Target:   target,
			ReadOnly: true,
		})
	}
}

// addReadWriteMounts adds read-write mounts to the permission config
func (*Client) addReadWriteMounts(config *runtime.PermissionConfig, mounts []permissions.MountDeclaration) {
	for _, mountDecl := range mounts {
		source, target, err := mountDecl.Parse()
		if err != nil {
			// Skip invalid mounts
			logger.Warnf("Warning: Skipping invalid mount declaration: %s (%v)", mountDecl, err)
			continue
		}

		// Skip resource URIs for now (they need special handling)
		if strings.Contains(source, "://") {
			logger.Warnf("Warning: Resource URI mounts not yet supported: %s", source)
			continue
		}

		// Convert relative paths to absolute paths
		absPath, ok := convertRelativePathToAbsolute(source, mountDecl)
		if !ok {
			continue
		}

		// Check if the path is already mounted read-only
		alreadyMounted := false
		for i, m := range config.Mounts {
			if m.Target == target {
				// Update the mount to be read-write
				config.Mounts[i].ReadOnly = false
				alreadyMounted = true
				break
			}
		}

		// If not already mounted, add a new mount
		if !alreadyMounted {
			config.Mounts = append(config.Mounts, runtime.Mount{
				Source:   absPath,
				Target:   target,
				ReadOnly: false,
			})
		}
	}
}

// convertRelativePathToAbsolute converts a relative path to an absolute path
// Returns the absolute path and a boolean indicating if the conversion was successful
func convertRelativePathToAbsolute(source string, mountDecl permissions.MountDeclaration) (string, bool) {
	// If it's already an absolute path, return it as is
	if filepath.IsAbs(source) {
		return source, true
	}

	// Get the current working directory
	cwd, err := os.Getwd()
	if err != nil {
		logger.Warnf("Warning: Failed to get current working directory: %v", err)
		return "", false
	}

	// Convert relative path to absolute path
	absPath := filepath.Join(cwd, source)
	logger.Infof("Converting relative path to absolute: %s -> %s", mountDecl, absPath)
	return absPath, true
}

// getPermissionConfigFromProfile converts a permission profile to a container permission config
func (c *Client) getPermissionConfigFromProfile(
	profile *permissions.Profile,
	transportType string,
) (*runtime.PermissionConfig, error) {
	// Start with a default permission config
	config := &runtime.PermissionConfig{
		Mounts:      []runtime.Mount{},
		NetworkMode: "none",
		CapDrop:     []string{"ALL"},
		CapAdd:      []string{},
		SecurityOpt: []string{},
	}

	// Add mounts
	c.addReadOnlyMounts(config, profile.Read)
	c.addReadWriteMounts(config, profile.Write)

	// Validate transport type
	if transportType != "sse" && transportType != "stdio" && transportType != "inspector" {
		return nil, fmt.Errorf("unsupported transport type: %s", transportType)
	}

	return config, nil
}

// Error types for container operations
var (
	// ErrContainerNotFound is returned when a container is not found
	ErrContainerNotFound = fmt.Errorf("container not found")

	// ErrContainerAlreadyExists is returned when a container already exists
	ErrContainerAlreadyExists = fmt.Errorf("container already exists")

	// ErrContainerNotRunning is returned when a container is not running
	ErrContainerNotRunning = fmt.Errorf("container not running")

	// ErrContainerAlreadyRunning is returned when a container is already running
	ErrContainerAlreadyRunning = fmt.Errorf("container already running")

	// ErrRuntimeNotFound is returned when a container runtime is not found
	ErrRuntimeNotFound = fmt.Errorf("container runtime not found")

	// ErrInvalidRuntimeType is returned when an invalid runtime type is specified
	ErrInvalidRuntimeType = fmt.Errorf("invalid runtime type")

	// ErrAttachFailed is returned when attaching to a container fails
	ErrAttachFailed = fmt.Errorf("failed to attach to container")

	// ErrContainerExited is returned when a container has exited unexpectedly
	ErrContainerExited = fmt.Errorf("container exited unexpectedly")
)

// ContainerError represents an error related to container operations
type ContainerError struct {
	// Err is the underlying error
	Err error
	// ContainerID is the ID of the container
	ContainerID string
	// Message is an optional error message
	Message string
}

// Error returns the error message
func (e *ContainerError) Error() string {
	if e.Message != "" {
		if e.ContainerID != "" {
			return fmt.Sprintf("%s: %s (container: %s)", e.Err, e.Message, e.ContainerID)
		}
		return fmt.Sprintf("%s: %s", e.Err, e.Message)
	}

	if e.ContainerID != "" {
		return fmt.Sprintf("%s (container: %s)", e.Err, e.ContainerID)
	}

	return e.Err.Error()
}

// Unwrap returns the underlying error
func (e *ContainerError) Unwrap() error {
	return e.Err
}

// NewContainerError creates a new container error
func NewContainerError(err error, containerID, message string) *ContainerError {
	return &ContainerError{
		Err:         err,
		ContainerID: containerID,
		Message:     message,
	}
}

// findExistingContainer finds a container with the exact name
func (c *Client) findExistingContainer(ctx context.Context, name string) (string, error) {
	containers, err := c.client.ContainerList(ctx, container.ListOptions{
		All: true, // Include stopped containers
		Filters: filters.NewArgs(
			filters.Arg("name", name),
		),
	})
	if err != nil {
		return "", NewContainerError(err, "", fmt.Sprintf("failed to list containers: %v", err))
	}

	// Find exact name match (filter can return partial matches)
	for _, cont := range containers {
		for _, containerName := range cont.Names {
			// Container names in the API have a leading slash
			if containerName == "/"+name || containerName == name {
				return cont.ID, nil
			}
		}
	}

	return "", nil
}

// compareBasicConfig compares basic container configuration (image, command, env vars, labels, stdio settings)
func compareBasicConfig(existing *container.InspectResponse, desired *container.Config) bool {
	// Compare image
	if existing.Config.Image != desired.Image {
		return false
	}

	// Compare command
	if len(existing.Config.Cmd) != len(desired.Cmd) {
		return false
	}
	for i, cmd := range existing.Config.Cmd {
		if i >= len(desired.Cmd) || cmd != desired.Cmd[i] {
			return false
		}
	}

	// Compare environment variables
	if !compareEnvVars(existing.Config.Env, desired.Env) {
		return false
	}

	// Compare labels
	if !compareLabels(existing.Config.Labels, desired.Labels) {
		return false
	}

	// Compare stdio settings
	if existing.Config.AttachStdin != desired.AttachStdin ||
		existing.Config.AttachStdout != desired.AttachStdout ||
		existing.Config.AttachStderr != desired.AttachStderr ||
		existing.Config.OpenStdin != desired.OpenStdin {
		return false
	}

	return true
}

// compareEnvVars compares environment variables
func compareEnvVars(existingEnv, desiredEnv []string) bool {
	// Convert to maps for easier comparison
	existingMap := envSliceToMap(existingEnv)
	desiredMap := envSliceToMap(desiredEnv)

	// Check if all desired env vars are in existing env with correct values
	for k, v := range desiredMap {
		existingVal, exists := existingMap[k]
		if !exists || existingVal != v {
			return false
		}
	}

	return true
}

// envSliceToMap converts a slice of environment variables to a map
func envSliceToMap(env []string) map[string]string {
	result := make(map[string]string)
	for _, e := range env {
		parts := strings.SplitN(e, "=", 2)
		if len(parts) == 2 {
			result[parts[0]] = parts[1]
		}
	}
	return result
}

// compareLabels compares container labels
func compareLabels(existingLabels, desiredLabels map[string]string) bool {
	// Check if all desired labels are in existing labels with correct values
	for k, v := range desiredLabels {
		existingVal, exists := existingLabels[k]
		if !exists || existingVal != v {
			return false
		}
	}
	return true
}

// compareHostConfig compares host configuration (network mode, capabilities, security options)
func compareHostConfig(existing *container.InspectResponse, desired *container.HostConfig) bool {
	// Compare network mode
	if string(existing.HostConfig.NetworkMode) != string(desired.NetworkMode) {
		return false
	}

	// Compare capabilities
	if !compareStringSlices(existing.HostConfig.CapAdd, desired.CapAdd) {
		return false
	}
	if !compareStringSlices(existing.HostConfig.CapDrop, desired.CapDrop) {
		return false
	}

	// Compare security options
	if !compareStringSlices(existing.HostConfig.SecurityOpt, desired.SecurityOpt) {
		return false
	}

	// Compare restart policy
	if existing.HostConfig.RestartPolicy.Name != desired.RestartPolicy.Name {
		return false
	}

	return true
}

// compareStringSlices compares two string slices
func compareStringSlices(existing, desired []string) bool {
	if len(existing) != len(desired) {
		return false
	}
	for i, s := range existing {
		if i >= len(desired) || s != desired[i] {
			return false
		}
	}
	return true
}

// compareMounts compares volume mounts
func compareMounts(existing *container.InspectResponse, desired *container.HostConfig) bool {
	if len(existing.HostConfig.Mounts) != len(desired.Mounts) {
		return false
	}

	// Create maps by target path for easier comparison
	existingMountsMap := make(map[string]mount.Mount)
	for _, m := range existing.HostConfig.Mounts {
		existingMountsMap[m.Target] = m
	}

	// Check if all desired mounts exist in the container with matching source and read-only flag
	for _, desiredMount := range desired.Mounts {
		existingMount, exists := existingMountsMap[desiredMount.Target]
		if !exists || existingMount.Source != desiredMount.Source || existingMount.ReadOnly != desiredMount.ReadOnly {
			return false
		}
	}

	return true
}

// comparePortConfig compares port configuration (exposed ports and port bindings)
func comparePortConfig(existing *container.InspectResponse, desired *container.Config, desiredHost *container.HostConfig) bool {
	// Compare exposed ports
	if len(existing.Config.ExposedPorts) != len(desired.ExposedPorts) {
		return false
	}
	for port := range desired.ExposedPorts {
		if _, exists := existing.Config.ExposedPorts[port]; !exists {
			return false
		}
	}

	// Compare port bindings
	if len(existing.HostConfig.PortBindings) != len(desiredHost.PortBindings) {
		return false
	}
	for port, bindings := range desiredHost.PortBindings {
		existingBindings, exists := existing.HostConfig.PortBindings[port]
		if !exists || len(existingBindings) != len(bindings) {
			return false
		}
		for i, binding := range bindings {
			if i >= len(existingBindings) ||
				existingBindings[i].HostIP != binding.HostIP ||
				existingBindings[i].HostPort != binding.HostPort {
				return false
			}
		}
	}

	return true
}

// compareContainerConfig compares an existing container's configuration with the desired configuration
func compareContainerConfig(
	existing *container.InspectResponse,
	desired *container.Config,
	desiredHost *container.HostConfig,
) bool {
	// Compare basic configuration
	if !compareBasicConfig(existing, desired) {
		return false
	}

	// Compare host configuration
	if !compareHostConfig(existing, desiredHost) {
		return false
	}

	// Compare mounts
	if !compareMounts(existing, desiredHost) {
		return false
	}

	// Compare port configuration
	if !comparePortConfig(existing, desired, desiredHost) {
		return false
	}

	// All checks passed, configurations match
	return true
}

// handleExistingContainer checks if an existing container's configuration matches the desired configuration
// Returns true if the container can be reused, false if it was removed and needs to be recreated
func (c *Client) handleExistingContainer(
	ctx context.Context,
	containerID string,
	desiredConfig *container.Config,
	desiredHostConfig *container.HostConfig,
) (bool, error) {
	// Get container info
	info, err := c.client.ContainerInspect(ctx, containerID)
	if err != nil {
		return false, NewContainerError(err, containerID, fmt.Sprintf("failed to inspect container: %v", err))
	}

	// Compare configurations
	if compareContainerConfig(&info, desiredConfig, desiredHostConfig) {
		// Configurations match, container can be reused

		// Check if the container is running
		if !info.State.Running {
			// Container exists but is not running, start it
			err = c.client.ContainerStart(ctx, containerID, container.StartOptions{})
			if err != nil {
				return false, NewContainerError(err, containerID, fmt.Sprintf("failed to start existing container: %v", err))
			}
		}

		return true, nil
	}

	// Configurations don't match, need to recreate the container
	// Stop the workload
	if err := c.StopWorkload(ctx, containerID); err != nil {
		return false, err
	}

	// Remove the workload
	if err := c.RemoveWorkload(ctx, containerID); err != nil {
		return false, err
	}

	// Container was removed and needs to be recreated
	return false, nil
}

// CreateNetwork creates a network following configuration.
func (c *Client) createNetwork(
	ctx context.Context,
	name string,
	labels map[string]string,
	internal bool,
) error {
	// Check if the network already exists
	networks, err := c.client.NetworkList(ctx, network.ListOptions{
		Filters: filters.NewArgs(filters.Arg("name", name)),
	})
	if err != nil {
		return fmt.Errorf("failed to list networks: %w", err)
	}
	if len(networks) > 0 {
		// Network already exists, return its ID
		return nil
	}

	networkCreate := network.CreateOptions{
		Driver:   "bridge",
		Internal: internal,
		Labels:   labels,
	}

	_, err = c.client.NetworkCreate(ctx, name, networkCreate)
	if err != nil {
		return err
	}
	return nil
}

// DeleteNetwork deletes a network by name.
func (c *Client) deleteNetwork(ctx context.Context, name string) error {
	// find the network by name
	networks, err := c.client.NetworkList(ctx, network.ListOptions{
		Filters: filters.NewArgs(filters.Arg("name", name)),
	})
	if err != nil {
		return err
	}
	if len(networks) == 0 {
		return fmt.Errorf("network %s not found", name)
	}

	if err := c.client.NetworkRemove(ctx, networks[0].ID); err != nil {
		return fmt.Errorf("failed to remove network %s: %w", name, err)
	}
	return nil
}

func getEgressImage() string {
	if egressImage := os.Getenv("TOOLHIVE_EGRESS_IMAGE"); egressImage != "" {
		return egressImage
	}
	return defaultEgressImage
}<|MERGE_RESOLUTION|>--- conflicted
+++ resolved
@@ -278,11 +278,7 @@
 		"http_port 3128\n" +
 			"visible_hostname " + serverHostname + "-egress\n" +
 			"access_log stdio:/var/log/squid/access.log squid\n" +
-<<<<<<< HEAD
 			"pid_filename /tmp/squid.pid\n" +
-=======
-			"pid_filename /var/run/squid/squid.pid\n" +
->>>>>>> 6e068c7b
 			"# Disable memory and disk caching\n" +
 			"cache deny all\n" +
 			"cache_mem 0 MB\n" +
@@ -382,7 +378,6 @@
 	dnsLabels["toolhive-auxiliary-workload"] = "true"
 
 	// pull the egress image if it is not already pulled
-<<<<<<< HEAD
 	egressImage := getEgressImage()
 	err := c.PullImage(ctx, egressImage)
 	if err != nil {
@@ -393,11 +388,6 @@
 		} else {
 			return "", "", "", fmt.Errorf("failed to pull egress image: %v", err)
 		}
-=======
-	err := c.PullImage(ctx, EgressImage)
-	if err != nil {
-		return "", "", "", fmt.Errorf("failed to pull egress image: %v", err)
->>>>>>> 6e068c7b
 	}
 
 	// pull the dns image if it is not already pulled
