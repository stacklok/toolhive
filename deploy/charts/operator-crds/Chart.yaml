apiVersion: v2
name: toolhive-operator-crds
description: A Helm chart for installing the ToolHive Operator CRDs into Kubernetes.
type: application
<<<<<<< HEAD
version: 0.0.70
=======
version: 0.0.86
>>>>>>> 3fa249bc
appVersion: "0.0.1"<|MERGE_RESOLUTION|>--- conflicted
+++ resolved
@@ -2,9 +2,5 @@
 name: toolhive-operator-crds
 description: A Helm chart for installing the ToolHive Operator CRDs into Kubernetes.
 type: application
-<<<<<<< HEAD
-version: 0.0.70
-=======
 version: 0.0.86
->>>>>>> 3fa249bc
 appVersion: "0.0.1"