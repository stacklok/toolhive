components:
  schemas:
    github_com_stacklok_toolhive_pkg_api_v1_types.RemoteOAuthConfig:
      description: OAuth configuration for remote server authentication
      properties:
        authorize_url:
          description: OAuth authorization endpoint URL (alternative to issuer for
            non-OIDC OAuth)
          type: string
        callback_port:
          description: Specific port for OAuth callback server
          type: integer
        client_id:
          description: OAuth client ID for authentication
          type: string
        client_secret:
          $ref: '#/components/schemas/github_com_stacklok_toolhive_pkg_secrets.SecretParameter'
        issuer:
          description: OAuth/OIDC issuer URL (e.g., https://accounts.google.com)
          type: string
        oauth_params:
          additionalProperties:
            type: string
          description: Additional OAuth parameters for server-specific customization
          type: object
        scopes:
          description: OAuth scopes to request
          items:
            type: string
          type: array
          uniqueItems: false
        skip_browser:
          description: Whether to skip opening browser for OAuth flow (defaults to
            false)
          type: boolean
        token_url:
          description: OAuth token endpoint URL (alternative to issuer for non-OIDC
            OAuth)
          type: string
        use_pkce:
          description: Whether to use PKCE for the OAuth flow
          type: boolean
      type: object
    github_com_stacklok_toolhive_pkg_api_v1_types.oidcOptions:
      description: OIDC configuration options
      properties:
        audience:
          description: Expected audience
          type: string
        client_id:
          description: OAuth2 client ID
          type: string
        client_secret:
          description: OAuth2 client secret
          type: string
        introspection_url:
          description: Token introspection URL for OIDC
          type: string
        issuer:
          description: OIDC issuer URL
          type: string
        jwks_url:
          description: JWKS URL for key verification
          type: string
      type: object
    github_com_stacklok_toolhive_pkg_audit.Config:
      description: AuditConfig contains the audit logging configuration
      properties:
        component:
          description: Component is the component name to use in audit events
          type: string
        event_types:
          description: EventTypes specifies which event types to audit. If empty,
            all events are audited.
          items:
            type: string
          type: array
          uniqueItems: false
        exclude_event_types:
          description: |-
            ExcludeEventTypes specifies which event types to exclude from auditing.
            This takes precedence over EventTypes.
          items:
            type: string
          type: array
          uniqueItems: false
        include_request_data:
          description: IncludeRequestData determines whether to include request data
            in audit logs
          type: boolean
        include_response_data:
          description: IncludeResponseData determines whether to include response
            data in audit logs
          type: boolean
        log_file:
          description: LogFile specifies the file path for audit logs. If empty, logs
            to stdout.
          type: string
        max_data_size:
          description: MaxDataSize limits the size of request/response data included
            in audit logs (in bytes)
          type: integer
      type: object
    github_com_stacklok_toolhive_pkg_auth.TokenValidatorConfig:
      description: OIDCConfig contains OIDC configuration
      properties:
        allowPrivateIP:
          description: AllowPrivateIP allows JWKS/OIDC endpoints on private IP addresses
          type: boolean
        audience:
          description: Audience is the expected audience for the token
          type: string
        authTokenFile:
          description: AuthTokenFile is the path to file containing bearer token for
            authentication
          type: string
        cacertPath:
          description: CACertPath is the path to the CA certificate bundle for HTTPS
            requests
          type: string
        clientID:
          description: ClientID is the OIDC client ID
          type: string
        clientSecret:
          description: ClientSecret is the optional OIDC client secret for introspection
          type: string
        introspectionURL:
          description: IntrospectionURL is the optional introspection endpoint for
            validating tokens
          type: string
        issuer:
          description: Issuer is the OIDC issuer URL (e.g., https://accounts.google.com)
          type: string
        jwksurl:
          description: JWKSURL is the URL to fetch the JWKS from
          type: string
        resourceURL:
          description: ResourceURL is the explicit resource URL for OAuth discovery
            (RFC 9728)
          type: string
      type: object
    github_com_stacklok_toolhive_pkg_authz.CedarConfig:
      description: |-
        Cedar is the Cedar-specific configuration.
        This is only used when Type is ConfigTypeCedarV1.
      properties:
        entities_json:
          description: EntitiesJSON is the JSON string representing Cedar entities
          type: string
        policies:
          description: Policies is a list of Cedar policy strings
          items:
            type: string
          type: array
          uniqueItems: false
      type: object
    github_com_stacklok_toolhive_pkg_authz.Config:
      description: AuthzConfig contains the authorization configuration
      properties:
        cedar:
          $ref: '#/components/schemas/github_com_stacklok_toolhive_pkg_authz.CedarConfig'
        type:
          $ref: '#/components/schemas/github_com_stacklok_toolhive_pkg_authz.ConfigType'
        version:
          description: Version is the version of the configuration format.
          type: string
      type: object
    github_com_stacklok_toolhive_pkg_authz.ConfigType:
      description: Type is the type of authorization configuration.
      type: string
      x-enum-varnames:
      - ConfigTypeCedarV1
    github_com_stacklok_toolhive_pkg_client.MCPClient:
      type: string
      x-enum-varnames:
      - RooCode
      - Cline
      - Cursor
      - VSCodeInsider
      - VSCode
      - ClaudeCode
      - Windsurf
      - WindsurfJetBrains
      - AmpCli
      - AmpVSCode
      - AmpCursor
      - AmpVSCodeInsider
      - AmpWindsurf
      - LMStudio
<<<<<<< HEAD
    github_com_stacklok_toolhive_pkg_client.MCPClientStatus:
=======
      - Goose
    client.MCPClientStatus:
>>>>>>> dc79cf2d
      properties:
        client_type:
          description: ClientType is the type of MCP client
          type: string
          x-enum-varnames:
          - RooCode
          - Cline
          - Cursor
          - VSCodeInsider
          - VSCode
          - ClaudeCode
          - Windsurf
          - WindsurfJetBrains
          - AmpCli
          - AmpVSCode
          - AmpCursor
          - AmpVSCodeInsider
          - AmpWindsurf
          - LMStudio
          - Goose
        installed:
          description: Installed indicates whether the client is installed on the
            system
          type: boolean
        registered:
          description: Registered indicates whether the client is registered in the
            ToolHive configuration
          type: boolean
      type: object
    github_com_stacklok_toolhive_pkg_client.RegisteredClient:
      properties:
        groups:
          items:
            type: string
          type: array
          uniqueItems: false
        name:
          $ref: '#/components/schemas/github_com_stacklok_toolhive_pkg_client.MCPClient'
      type: object
    github_com_stacklok_toolhive_pkg_container_runtime.WorkloadStatus:
      description: Status is the current status of the workload.
      type: string
      x-enum-varnames:
      - WorkloadStatusRunning
      - WorkloadStatusStopped
      - WorkloadStatusError
      - WorkloadStatusStarting
      - WorkloadStatusStopping
      - WorkloadStatusUnhealthy
      - WorkloadStatusRemoving
      - WorkloadStatusUnknown
    github_com_stacklok_toolhive_pkg_core.Workload:
      properties:
        created_at:
          description: CreatedAt is the timestamp when the workload was created.
          type: string
        group:
          description: Group is the name of the group this workload belongs to, if
            any.
          type: string
        labels:
          additionalProperties:
            type: string
          description: Labels are the container labels (excluding standard ToolHive
            labels)
          type: object
        name:
          description: |-
            Name is the name of the workload.
            It is used as a unique identifier.
          type: string
        package:
          description: Package specifies the Workload Package used to create this
            Workload.
          type: string
        port:
          description: |-
            Port is the port on which the workload is exposed.
            This is embedded in the URL.
          type: integer
        remote:
          description: Remote indicates whether this is a remote workload (true) or
            a container workload (false).
          type: boolean
        status:
          $ref: '#/components/schemas/github_com_stacklok_toolhive_pkg_container_runtime.WorkloadStatus'
        status_context:
          description: |-
            StatusContext provides additional context about the workload's status.
            The exact meaning is determined by the status and the underlying runtime.
          type: string
        tool_type:
          description: |-
            ToolType is the type of tool this workload represents.
            For now, it will always be "mcp" - representing an MCP server.
          type: string
        tools:
          description: ToolsFilter is the filter on tools applied to the workload.
          items:
            type: string
          type: array
          uniqueItems: false
        transport_type:
          $ref: '#/components/schemas/github_com_stacklok_toolhive_pkg_transport_types.TransportType'
        url:
          description: URL is the URL of the workload exposed by the ToolHive proxy.
          type: string
      type: object
    github_com_stacklok_toolhive_pkg_groups.Group:
      properties:
        name:
          type: string
        registered_clients:
          items:
            type: string
          type: array
          uniqueItems: false
      type: object
    github_com_stacklok_toolhive_pkg_ignore.Config:
      description: IgnoreConfig contains configuration for ignore processing
      properties:
        loadGlobal:
          description: Whether to load global ignore patterns
          type: boolean
        printOverlays:
          description: Whether to print resolved overlay paths for debugging
          type: boolean
      type: object
    github_com_stacklok_toolhive_pkg_permissions.NetworkPermissions:
      description: Network defines network permissions
      properties:
        outbound:
          $ref: '#/components/schemas/github_com_stacklok_toolhive_pkg_permissions.OutboundNetworkPermissions'
      type: object
    github_com_stacklok_toolhive_pkg_permissions.OutboundNetworkPermissions:
      description: Outbound defines outbound network permissions
      properties:
        allow_host:
          description: AllowHost is a list of allowed hosts
          items:
            type: string
          type: array
          uniqueItems: false
        allow_port:
          description: AllowPort is a list of allowed ports
          items:
            type: integer
          type: array
          uniqueItems: false
        insecure_allow_all:
          description: InsecureAllowAll allows all outbound network connections
          type: boolean
      type: object
    github_com_stacklok_toolhive_pkg_permissions.Profile:
      description: PermissionProfile is the permission profile to use
      properties:
        name:
          description: Name is the name of the profile
          type: string
        network:
          $ref: '#/components/schemas/github_com_stacklok_toolhive_pkg_permissions.NetworkPermissions'
        privileged:
          description: |-
            Privileged indicates whether the container should run in privileged mode
            When true, the container has access to all host devices and capabilities
            Use with extreme caution as this removes most security isolation
          type: boolean
        read:
          description: |-
            Read is a list of mount declarations that the container can read from
            These can be in the following formats:
            - A single path: The same path will be mounted from host to container
            - host-path:container-path: Different paths for host and container
            - resource-uri:container-path: Mount a resource identified by URI to a container path
          items:
            type: string
          type: array
          uniqueItems: false
        write:
          description: |-
            Write is a list of mount declarations that the container can write to
            These follow the same format as Read mounts but with write permissions
          items:
            type: string
          type: array
          uniqueItems: false
      type: object
    github_com_stacklok_toolhive_pkg_registry.EnvVar:
      properties:
        default:
          description: |-
            Default is the value to use if the environment variable is not explicitly provided
            Only used for non-required variables
          type: string
        description:
          description: Description is a human-readable explanation of the variable's
            purpose
          type: string
        name:
          description: Name is the environment variable name (e.g., API_KEY)
          type: string
        required:
          description: |-
            Required indicates whether this environment variable must be provided
            If true and not provided via command line or secrets, the user will be prompted for a value
          type: boolean
        secret:
          description: |-
            Secret indicates whether this environment variable contains sensitive information
            If true, the value will be stored as a secret rather than as a plain environment variable
          type: boolean
      type: object
    github_com_stacklok_toolhive_pkg_registry.Header:
      properties:
        choices:
          description: Choices provides a list of valid values for the header (optional)
          items:
            type: string
          type: array
          uniqueItems: false
        default:
          description: |-
            Default is the value to use if the header is not explicitly provided
            Only used for non-required headers
          type: string
        description:
          description: Description is a human-readable explanation of the header's
            purpose
          type: string
        name:
          description: Name is the header name (e.g., X-API-Key, Authorization)
          type: string
        required:
          description: |-
            Required indicates whether this header must be provided
            If true and not provided via command line or secrets, the user will be prompted for a value
          type: boolean
        secret:
          description: |-
            Secret indicates whether this header contains sensitive information
            If true, the value will be stored as a secret rather than as plain text
          type: boolean
      type: object
    github_com_stacklok_toolhive_pkg_registry.ImageMetadata:
      description: Container server details (if it's a container server)
      properties:
        args:
          description: |-
            Args are the default command-line arguments to pass to the MCP server container.
            These arguments will be used only if no command-line arguments are provided by the user.
            If the user provides arguments, they will override these defaults.
          items:
            type: string
          type: array
          uniqueItems: false
        custom_metadata:
          additionalProperties: {}
          description: CustomMetadata allows for additional user-defined metadata
          type: object
        description:
          description: Description is a human-readable description of the server's
            purpose and functionality
          type: string
        docker_tags:
          description: DockerTags lists the available Docker tags for this server
            image
          items:
            type: string
          type: array
          uniqueItems: false
        env_vars:
          description: EnvVars defines environment variables that can be passed to
            the server
          items:
            $ref: '#/components/schemas/github_com_stacklok_toolhive_pkg_registry.EnvVar'
          type: array
          uniqueItems: false
        image:
          description: Image is the Docker image reference for the MCP server
          type: string
        metadata:
          $ref: '#/components/schemas/github_com_stacklok_toolhive_pkg_registry.Metadata'
        name:
          description: |-
            Name is the identifier for the MCP server, used when referencing the server in commands
            If not provided, it will be auto-generated from the registry key
          type: string
        permissions:
          $ref: '#/components/schemas/github_com_stacklok_toolhive_pkg_permissions.Profile'
        provenance:
          $ref: '#/components/schemas/github_com_stacklok_toolhive_pkg_registry.Provenance'
        repository_url:
          description: RepositoryURL is the URL to the source code repository for
            the server
          type: string
        status:
          description: Status indicates whether the server is currently active or
            deprecated
          type: string
        tags:
          description: Tags are categorization labels for the server to aid in discovery
            and filtering
          items:
            type: string
          type: array
          uniqueItems: false
        target_port:
          description: TargetPort is the port for the container to expose (only applicable
            to SSE and Streamable HTTP transports)
          type: integer
        tier:
          description: Tier represents the tier classification level of the server,
            e.g., "Official" or "Community"
          type: string
        tools:
          description: Tools is a list of tool names provided by this MCP server
          items:
            type: string
          type: array
          uniqueItems: false
        transport:
          description: |-
            Transport defines the communication protocol for the server
            For containers: stdio, sse, or streamable-http
            For remote servers: sse or streamable-http (stdio not supported)
          type: string
      type: object
    github_com_stacklok_toolhive_pkg_registry.Metadata:
      description: Metadata contains additional information about the server such
        as popularity metrics
      properties:
        last_updated:
          description: LastUpdated is the timestamp when the server was last updated,
            in RFC3339 format
          type: string
        pulls:
          description: Pulls indicates how many times the server image has been downloaded
          type: integer
        stars:
          description: Stars represents the popularity rating or number of stars for
            the server
          type: integer
      type: object
    github_com_stacklok_toolhive_pkg_registry.OAuthConfig:
      description: |-
        OAuthConfig provides OAuth/OIDC configuration for authentication to the remote server
        Used with the thv proxy command's --remote-auth flags
      properties:
        authorize_url:
          description: |-
            AuthorizeURL is the OAuth authorization endpoint URL
            Used for non-OIDC OAuth flows when issuer is not provided
          type: string
        callback_port:
          description: |-
            CallbackPort is the specific port to use for the OAuth callback server
            If not specified, a random available port will be used
          type: integer
        client_id:
          description: ClientID is the OAuth client ID for authentication
          type: string
        issuer:
          description: |-
            Issuer is the OAuth/OIDC issuer URL (e.g., https://accounts.google.com)
            Used for OIDC discovery to find authorization and token endpoints
          type: string
        oauth_params:
          additionalProperties:
            type: string
          description: |-
            OAuthParams contains additional OAuth parameters to include in the authorization request
            These are server-specific parameters like "prompt", "response_mode", etc.
          type: object
        scopes:
          description: |-
            Scopes are the OAuth scopes to request
            If not specified, defaults to ["openid", "profile", "email"] for OIDC
          items:
            type: string
          type: array
          uniqueItems: false
        token_url:
          description: |-
            TokenURL is the OAuth token endpoint URL
            Used for non-OIDC OAuth flows when issuer is not provided
          type: string
        use_pkce:
          description: |-
            UsePKCE indicates whether to use PKCE for the OAuth flow
            Defaults to true for enhanced security
          type: boolean
      type: object
    github_com_stacklok_toolhive_pkg_registry.Provenance:
      description: Provenance contains verification and signing metadata
      properties:
        attestation:
          $ref: '#/components/schemas/github_com_stacklok_toolhive_pkg_registry.VerifiedAttestation'
        cert_issuer:
          type: string
        repository_ref:
          type: string
        repository_uri:
          type: string
        runner_environment:
          type: string
        signer_identity:
          type: string
        sigstore_url:
          type: string
      type: object
    github_com_stacklok_toolhive_pkg_registry.Registry:
      description: Full registry data
      properties:
        last_updated:
          description: LastUpdated is the timestamp when the registry was last updated,
            in RFC3339 format
          type: string
        remote_servers:
          additionalProperties:
            $ref: '#/components/schemas/github_com_stacklok_toolhive_pkg_registry.RemoteServerMetadata'
          description: |-
            RemoteServers is a map of server names to their corresponding remote server definitions
            These are MCP servers accessed via HTTP/HTTPS using the thv proxy command
          type: object
        servers:
          additionalProperties:
            $ref: '#/components/schemas/github_com_stacklok_toolhive_pkg_registry.ImageMetadata'
          description: Servers is a map of server names to their corresponding server
            definitions
          type: object
        version:
          description: Version is the schema version of the registry
          type: string
      type: object
    github_com_stacklok_toolhive_pkg_registry.RemoteServerMetadata:
      description: Remote server details (if it's a remote server)
      properties:
        custom_metadata:
          additionalProperties: {}
          description: CustomMetadata allows for additional user-defined metadata
          type: object
        description:
          description: Description is a human-readable description of the server's
            purpose and functionality
          type: string
        env_vars:
          description: |-
            EnvVars defines environment variables that can be passed to configure the client
            These might be needed for client-side configuration when connecting to the remote server
          items:
            $ref: '#/components/schemas/github_com_stacklok_toolhive_pkg_registry.EnvVar'
          type: array
          uniqueItems: false
        headers:
          description: |-
            Headers defines HTTP headers that can be passed to the remote server for authentication
            These are used with the thv proxy command's authentication features
          items:
            $ref: '#/components/schemas/github_com_stacklok_toolhive_pkg_registry.Header'
          type: array
          uniqueItems: false
        metadata:
          $ref: '#/components/schemas/github_com_stacklok_toolhive_pkg_registry.Metadata'
        name:
          description: |-
            Name is the identifier for the MCP server, used when referencing the server in commands
            If not provided, it will be auto-generated from the registry key
          type: string
        oauth_config:
          $ref: '#/components/schemas/github_com_stacklok_toolhive_pkg_registry.OAuthConfig'
        repository_url:
          description: RepositoryURL is the URL to the source code repository for
            the server
          type: string
        status:
          description: Status indicates whether the server is currently active or
            deprecated
          type: string
        tags:
          description: Tags are categorization labels for the server to aid in discovery
            and filtering
          items:
            type: string
          type: array
          uniqueItems: false
        tier:
          description: Tier represents the tier classification level of the server,
            e.g., "Official" or "Community"
          type: string
        tools:
          description: Tools is a list of tool names provided by this MCP server
          items:
            type: string
          type: array
          uniqueItems: false
        transport:
          description: |-
            Transport defines the communication protocol for the server
            For containers: stdio, sse, or streamable-http
            For remote servers: sse or streamable-http (stdio not supported)
          type: string
        url:
          description: URL is the endpoint URL for the remote MCP server (e.g., https://api.example.com/mcp)
          type: string
      type: object
    github_com_stacklok_toolhive_pkg_registry.VerifiedAttestation:
      properties:
        predicate: {}
        predicate_type:
          type: string
      type: object
    github_com_stacklok_toolhive_pkg_runner.RemoteAuthConfig:
      description: RemoteAuthConfig contains OAuth configuration for remote MCP servers
      properties:
        authorizeURL:
          type: string
        callbackPort:
          type: integer
        clientID:
          type: string
        clientSecret:
          type: string
        clientSecretFile:
          type: string
        envVars:
          description: Environment variables for the client
          items:
            $ref: '#/components/schemas/github_com_stacklok_toolhive_pkg_registry.EnvVar'
          type: array
        headers:
          description: Headers for HTTP requests
          items:
            $ref: '#/components/schemas/github_com_stacklok_toolhive_pkg_registry.Header'
          type: array
        issuer:
          description: OAuth endpoint configuration (from registry)
          type: string
        oauthParams:
          additionalProperties:
            type: string
          description: OAuth parameters for server-specific customization
          type: object
        scopes:
          items:
            type: string
          type: array
        skipBrowser:
          type: boolean
        timeout:
          example: 5m
          type: string
        tokenURL:
          type: string
      type: object
    github_com_stacklok_toolhive_pkg_runner.RunConfig:
      properties:
        audit_config:
          $ref: '#/components/schemas/github_com_stacklok_toolhive_pkg_audit.Config'
        audit_config_path:
          description: AuditConfigPath is the path to the audit configuration file
          type: string
        authz_config:
          $ref: '#/components/schemas/github_com_stacklok_toolhive_pkg_authz.Config'
        authz_config_path:
          description: AuthzConfigPath is the path to the authorization configuration
            file
          type: string
        base_name:
          description: BaseName is the base name used for the container (without prefixes)
          type: string
        cmd_args:
          description: CmdArgs are the arguments to pass to the container
          items:
            type: string
          type: array
          uniqueItems: false
        container_labels:
          additionalProperties:
            type: string
          description: ContainerLabels are the labels to apply to the container
          type: object
        container_name:
          description: ContainerName is the name of the container
          type: string
        debug:
          description: Debug indicates whether debug mode is enabled
          type: boolean
        env_vars:
          additionalProperties:
            type: string
          description: EnvVars are the parsed environment variables as key-value pairs
          type: object
        group:
          description: Group is the name of the group this workload belongs to, if
            any
          type: string
        host:
          description: Host is the host for the HTTP proxy
          type: string
        ignore_config:
          $ref: '#/components/schemas/github_com_stacklok_toolhive_pkg_ignore.Config'
        image:
          description: Image is the Docker image to run
          type: string
        isolate_network:
          description: IsolateNetwork indicates whether to isolate the network for
            the container
          type: boolean
        jwks_auth_token_file:
          description: JWKSAuthTokenFile is the path to file containing auth token
            for JWKS/OIDC requests
          type: string
        k8s_pod_template_patch:
          description: |-
            K8sPodTemplatePatch is a JSON string to patch the Kubernetes pod template
            Only applicable when using Kubernetes runtime
          type: string
        middleware_configs:
          description: |-
            MiddlewareConfigs contains the list of middleware to apply to the transport
            and the configuration for each middleware.
          items:
            $ref: '#/components/schemas/github_com_stacklok_toolhive_pkg_transport_types.MiddlewareConfig'
          type: array
          uniqueItems: false
        name:
          description: Name is the name of the MCP server
          type: string
        oidc_config:
          $ref: '#/components/schemas/github_com_stacklok_toolhive_pkg_auth.TokenValidatorConfig'
        permission_profile:
          $ref: '#/components/schemas/github_com_stacklok_toolhive_pkg_permissions.Profile'
        permission_profile_name_or_path:
          description: PermissionProfileNameOrPath is the name or path of the permission
            profile
          type: string
        port:
          description: Port is the port for the HTTP proxy to listen on (host port)
          type: integer
        proxy_mode:
          $ref: '#/components/schemas/github_com_stacklok_toolhive_pkg_transport_types.ProxyMode'
        remote_auth_config:
          $ref: '#/components/schemas/github_com_stacklok_toolhive_pkg_runner.RemoteAuthConfig'
        remote_url:
          description: RemoteURL is the URL of the remote MCP server (if running remotely)
          type: string
        schema_version:
          description: SchemaVersion is the version of the RunConfig schema
          type: string
        secrets:
          description: |-
            Secrets are the secret parameters to pass to the container
            Format: "<secret name>,target=<target environment variable>"
          items:
            type: string
          type: array
          uniqueItems: false
        target_host:
          description: TargetHost is the host to forward traffic to (only applicable
            to SSE transport)
          type: string
        target_port:
          description: TargetPort is the port for the container to expose (only applicable
            to SSE transport)
          type: integer
        telemetry_config:
          $ref: '#/components/schemas/github_com_stacklok_toolhive_pkg_telemetry.Config'
        thv_ca_bundle:
          description: ThvCABundle is the path to the CA certificate bundle for ToolHive
            HTTP operations
          type: string
        tool_override:
          additionalProperties:
            $ref: '#/components/schemas/github_com_stacklok_toolhive_pkg_runner.ToolOverride'
          description: |-
            ToolOverride is the map of tool names to override. Tools to override are
            specified as ToolOverride structs.
          type: object
        tool_override_file:
          description: |-
            ToolOverrideFile is the path to a file containing tool overrides.
            The file is a JSON struct mapping actual names to ToolOverride structs.
          type: string
        tools_filter:
          description: ToolsFilter is the list of tools to filter
          items:
            type: string
          type: array
          uniqueItems: false
        transport:
          description: Transport is the transport mode (stdio, sse, or streamable-http)
          type: string
          x-enum-varnames:
          - TransportTypeStdio
          - TransportTypeSSE
          - TransportTypeStreamableHTTP
          - TransportTypeInspector
        volumes:
          description: |-
            Volumes are the directory mounts to pass to the container
            Format: "host-path:container-path[:ro]"
          items:
            type: string
          type: array
          uniqueItems: false
      type: object
    github_com_stacklok_toolhive_pkg_runner.ToolOverride:
      properties:
        description:
          description: Description is the redefined description of the tool
          type: string
        name:
          description: Name is the redefined name of the tool
          type: string
      type: object
    github_com_stacklok_toolhive_pkg_secrets.SecretParameter:
      properties:
        name:
          type: string
        target:
          type: string
      type: object
    github_com_stacklok_toolhive_pkg_telemetry.Config:
      description: TelemetryConfig contains the OpenTelemetry configuration
      properties:
        enablePrometheusMetricsPath:
          description: |-
            EnablePrometheusMetricsPath controls whether to expose Prometheus-style /metrics endpoint
            The metrics are served on the main transport port at /metrics
            This is separate from OTLP metrics which are sent to the Endpoint
          type: boolean
        endpoint:
          description: Endpoint is the OTLP endpoint URL
          type: string
        environmentVariables:
          description: |-
            EnvironmentVariables is a list of environment variable names that should be
            included in telemetry spans as attributes. Only variables in this list will
            be read from the host machine and included in spans for observability.
            Example: []string{"NODE_ENV", "DEPLOYMENT_ENV", "SERVICE_VERSION"}
          items:
            type: string
          type: array
        headers:
          additionalProperties:
            type: string
          description: Headers contains authentication headers for the OTLP endpoint
          type: object
        insecure:
          description: Insecure indicates whether to use HTTP instead of HTTPS for
            the OTLP endpoint
          type: boolean
        samplingRate:
          description: SamplingRate is the trace sampling rate (0.0-1.0)
          type: number
        serviceName:
          description: ServiceName is the service name for telemetry
          type: string
        serviceVersion:
          description: ServiceVersion is the service version for telemetry
          type: string
      type: object
    github_com_stacklok_toolhive_pkg_transport_types.MiddlewareConfig:
      properties:
        parameters:
          description: |-
            Parameters is a JSON object containing the middleware parameters.
            It is stored as a raw message to allow flexible parameter types.
          type: object
        type:
          description: Type is a string representing the middleware type.
          type: string
      type: object
    github_com_stacklok_toolhive_pkg_transport_types.ProxyMode:
      description: ProxyMode is the proxy mode for stdio transport ("sse" or "streamable-http")
      type: string
      x-enum-varnames:
      - ProxyModeSSE
      - ProxyModeStreamableHTTP
    github_com_stacklok_toolhive_pkg_transport_types.TransportType:
      description: TransportType is the type of transport used for this workload.
      type: string
      x-enum-varnames:
      - TransportTypeStdio
      - TransportTypeSSE
      - TransportTypeStreamableHTTP
      - TransportTypeInspector
    pkg_api_v1.RegistryType:
      description: Type of registry (file, url, or default)
      type: string
      x-enum-varnames:
      - RegistryTypeFile
      - RegistryTypeURL
      - RegistryTypeDefault
    pkg_api_v1.UpdateRegistryRequest:
      description: Request containing registry configuration updates
      properties:
        allow_private_ip:
          description: Allow private IP addresses for registry URL
          type: boolean
        local_path:
          description: Local registry file path
          type: string
        url:
          description: Registry URL (for remote registries)
          type: string
      type: object
    pkg_api_v1.UpdateRegistryResponse:
      description: Response containing update result
      properties:
        message:
          description: Status message
          type: string
        type:
          description: Registry type after update
          type: string
      type: object
    pkg_api_v1.WorkloadListResponse:
      description: Response containing a list of workloads
      properties:
        workloads:
          description: List of container information for each workload
          items:
            $ref: '#/components/schemas/github_com_stacklok_toolhive_pkg_core.Workload'
          type: array
          uniqueItems: false
      type: object
    pkg_api_v1.bulkClientRequest:
      properties:
        groups:
          description: Groups is the list of groups configured on the client.
          items:
            type: string
          type: array
          uniqueItems: false
        names:
          description: Names is the list of client names to operate on.
          items:
            type: string
            x-enum-varnames:
            - RooCode
            - Cline
            - Cursor
            - VSCodeInsider
            - VSCode
            - ClaudeCode
            - Windsurf
            - WindsurfJetBrains
            - AmpCli
            - AmpVSCode
            - AmpCursor
            - AmpVSCodeInsider
            - AmpWindsurf
            - LMStudio
            - Goose
          type: array
          uniqueItems: false
      type: object
    pkg_api_v1.bulkOperationRequest:
      properties:
        group:
          description: Group name to operate on (mutually exclusive with names)
          type: string
        names:
          description: Names of the workloads to operate on
          items:
            type: string
          type: array
          uniqueItems: false
      type: object
    pkg_api_v1.clientStatusResponse:
      properties:
        clients:
          items:
            $ref: '#/components/schemas/github_com_stacklok_toolhive_pkg_client.MCPClientStatus'
          type: array
          uniqueItems: false
      type: object
    pkg_api_v1.createClientRequest:
      properties:
        groups:
          description: Groups is the list of groups configured on the client.
          items:
            type: string
          type: array
          uniqueItems: false
        name:
          description: Name is the type of the client to register.
          type: string
          x-enum-varnames:
          - RooCode
          - Cline
          - Cursor
          - VSCodeInsider
          - VSCode
          - ClaudeCode
          - Windsurf
          - WindsurfJetBrains
          - AmpCli
          - AmpVSCode
          - AmpCursor
          - AmpVSCodeInsider
          - AmpWindsurf
          - LMStudio
          - Goose
      type: object
    pkg_api_v1.createClientResponse:
      properties:
        groups:
          description: Groups is the list of groups configured on the client.
          items:
            type: string
          type: array
          uniqueItems: false
        name:
          description: Name is the type of the client that was registered.
          type: string
          x-enum-varnames:
          - RooCode
          - Cline
          - Cursor
          - VSCodeInsider
          - VSCode
          - ClaudeCode
          - Windsurf
          - WindsurfJetBrains
          - AmpCli
          - AmpVSCode
          - AmpCursor
          - AmpVSCodeInsider
          - AmpWindsurf
          - LMStudio
          - Goose
      type: object
    pkg_api_v1.createGroupRequest:
      properties:
        name:
          description: Name of the group to create
          type: string
      type: object
    pkg_api_v1.createGroupResponse:
      properties:
        name:
          description: Name of the created group
          type: string
      type: object
    pkg_api_v1.createRequest:
      description: Request to create a new workload
      properties:
        authz_config:
          description: Authorization configuration
          type: string
        cmd_arguments:
          description: Command arguments to pass to the container
          items:
            type: string
          type: array
          uniqueItems: false
        env_vars:
          additionalProperties:
            type: string
          description: Environment variables to set in the container
          type: object
        group:
          description: Group name this workload belongs to
          type: string
        headers:
          items:
            $ref: '#/components/schemas/github_com_stacklok_toolhive_pkg_registry.Header'
          type: array
          uniqueItems: false
        host:
          description: Host to bind to
          type: string
        image:
          description: Docker image to use
          type: string
        name:
          description: Name of the workload
          type: string
        network_isolation:
          description: Whether network isolation is turned on. This applies the rules
            in the permission profile.
          type: boolean
        oauth_config:
          $ref: '#/components/schemas/github_com_stacklok_toolhive_pkg_api_v1_types.RemoteOAuthConfig'
        oidc:
          $ref: '#/components/schemas/github_com_stacklok_toolhive_pkg_api_v1_types.oidcOptions'
        permission_profile:
          $ref: '#/components/schemas/github_com_stacklok_toolhive_pkg_permissions.Profile'
        proxy_mode:
          description: Proxy mode to use
          type: string
        secrets:
          description: Secret parameters to inject
          items:
            $ref: '#/components/schemas/github_com_stacklok_toolhive_pkg_secrets.SecretParameter'
          type: array
          uniqueItems: false
        target_port:
          description: Port to expose from the container
          type: integer
        tools:
          description: Tools filter
          items:
            type: string
          type: array
          uniqueItems: false
        transport:
          description: Transport configuration
          type: string
        url:
          description: Remote server specific fields
          type: string
        volumes:
          description: Volume mounts
          items:
            type: string
          type: array
          uniqueItems: false
      type: object
    pkg_api_v1.createSecretRequest:
      description: Request to create a new secret
      properties:
        key:
          description: Secret key name
          type: string
        value:
          description: Secret value
          type: string
      type: object
    pkg_api_v1.createSecretResponse:
      description: Response after creating a secret
      properties:
        key:
          description: Secret key that was created
          type: string
        message:
          description: Success message
          type: string
      type: object
    pkg_api_v1.createWorkloadResponse:
      description: Response after successfully creating a workload
      properties:
        name:
          description: Name of the created workload
          type: string
        port:
          description: Port the workload is listening on
          type: integer
      type: object
    pkg_api_v1.getRegistryResponse:
      description: Response containing registry details
      properties:
        last_updated:
          description: Last updated timestamp
          type: string
        name:
          description: Name of the registry
          type: string
        registry:
          $ref: '#/components/schemas/github_com_stacklok_toolhive_pkg_registry.Registry'
        server_count:
          description: Number of servers in the registry
          type: integer
        source:
          description: Source of the registry (URL, file path, or empty string for
            built-in)
          type: string
        type:
          description: Type of registry (file, url, or default)
          type: string
          x-enum-varnames:
          - RegistryTypeFile
          - RegistryTypeURL
          - RegistryTypeDefault
        version:
          description: Version of the registry schema
          type: string
      type: object
    pkg_api_v1.getSecretsProviderResponse:
      description: Response containing secrets provider details
      properties:
        capabilities:
          $ref: '#/components/schemas/pkg_api_v1.providerCapabilitiesResponse'
        name:
          description: Name of the secrets provider
          type: string
        provider_type:
          description: Type of the secrets provider
          type: string
      type: object
    pkg_api_v1.getServerResponse:
      description: Response containing server details
      properties:
        is_remote:
          description: Indicates if this is a remote server
          type: boolean
        remote_server:
          $ref: '#/components/schemas/github_com_stacklok_toolhive_pkg_registry.RemoteServerMetadata'
        server:
          $ref: '#/components/schemas/github_com_stacklok_toolhive_pkg_registry.ImageMetadata'
      type: object
    pkg_api_v1.groupListResponse:
      properties:
        groups:
          description: List of groups
          items:
            $ref: '#/components/schemas/github_com_stacklok_toolhive_pkg_groups.Group'
          type: array
          uniqueItems: false
      type: object
    pkg_api_v1.listSecretsResponse:
      description: Response containing a list of secret keys
      properties:
        keys:
          description: List of secret keys
          items:
            $ref: '#/components/schemas/pkg_api_v1.secretKeyResponse'
          type: array
          uniqueItems: false
      type: object
    pkg_api_v1.listServersResponse:
      description: Response containing a list of servers
      properties:
        remote_servers:
          description: List of remote servers in the registry (if any)
          items:
            $ref: '#/components/schemas/github_com_stacklok_toolhive_pkg_registry.RemoteServerMetadata'
          type: array
          uniqueItems: false
        servers:
          description: List of container servers in the registry
          items:
            $ref: '#/components/schemas/github_com_stacklok_toolhive_pkg_registry.ImageMetadata'
          type: array
          uniqueItems: false
      type: object
    pkg_api_v1.providerCapabilitiesResponse:
      description: Capabilities of the secrets provider
      properties:
        can_cleanup:
          description: Whether the provider can cleanup all secrets
          type: boolean
        can_delete:
          description: Whether the provider can delete secrets
          type: boolean
        can_list:
          description: Whether the provider can list secrets
          type: boolean
        can_read:
          description: Whether the provider can read secrets
          type: boolean
        can_write:
          description: Whether the provider can write secrets
          type: boolean
      type: object
    pkg_api_v1.registryInfo:
      description: Basic information about a registry
      properties:
        last_updated:
          description: Last updated timestamp
          type: string
        name:
          description: Name of the registry
          type: string
        server_count:
          description: Number of servers in the registry
          type: integer
        source:
          description: Source of the registry (URL, file path, or empty string for
            built-in)
          type: string
        type:
          $ref: '#/components/schemas/pkg_api_v1.RegistryType'
        version:
          description: Version of the registry schema
          type: string
      type: object
    pkg_api_v1.registryListResponse:
      description: Response containing a list of registries
      properties:
        registries:
          description: List of registries
          items:
            $ref: '#/components/schemas/pkg_api_v1.registryInfo'
          type: array
          uniqueItems: false
      type: object
    pkg_api_v1.secretKeyResponse:
      description: Secret key information
      properties:
        description:
          description: Optional description of the secret
          type: string
        key:
          description: Secret key name
          type: string
      type: object
    pkg_api_v1.setupSecretsRequest:
      description: Request to setup a secrets provider
      properties:
        password:
          description: |-
            Password for encrypted provider (optional, can be set via environment variable)
            TODO Review environment variable for this
          type: string
        provider_type:
          description: Type of the secrets provider (encrypted, 1password, none)
          type: string
      type: object
    pkg_api_v1.setupSecretsResponse:
      description: Response after initializing a secrets provider
      properties:
        message:
          description: Success message
          type: string
        provider_type:
          description: Type of the secrets provider that was setup
          type: string
      type: object
    pkg_api_v1.updateRequest:
      description: Request to update an existing workload (name cannot be changed)
      properties:
        authz_config:
          description: Authorization configuration
          type: string
        cmd_arguments:
          description: Command arguments to pass to the container
          items:
            type: string
          type: array
          uniqueItems: false
        env_vars:
          additionalProperties:
            type: string
          description: Environment variables to set in the container
          type: object
        group:
          description: Group name this workload belongs to
          type: string
        headers:
          items:
            $ref: '#/components/schemas/github_com_stacklok_toolhive_pkg_registry.Header'
          type: array
          uniqueItems: false
        host:
          description: Host to bind to
          type: string
        image:
          description: Docker image to use
          type: string
        network_isolation:
          description: Whether network isolation is turned on. This applies the rules
            in the permission profile.
          type: boolean
        oauth_config:
          $ref: '#/components/schemas/github_com_stacklok_toolhive_pkg_api_v1_types.RemoteOAuthConfig'
        oidc:
          $ref: '#/components/schemas/github_com_stacklok_toolhive_pkg_api_v1_types.oidcOptions'
        permission_profile:
          $ref: '#/components/schemas/github_com_stacklok_toolhive_pkg_permissions.Profile'
        proxy_mode:
          description: Proxy mode to use
          type: string
        secrets:
          description: Secret parameters to inject
          items:
            $ref: '#/components/schemas/github_com_stacklok_toolhive_pkg_secrets.SecretParameter'
          type: array
          uniqueItems: false
        target_port:
          description: Port to expose from the container
          type: integer
        tools:
          description: Tools filter
          items:
            type: string
          type: array
          uniqueItems: false
        transport:
          description: Transport configuration
          type: string
        url:
          description: Remote server specific fields
          type: string
        volumes:
          description: Volume mounts
          items:
            type: string
          type: array
          uniqueItems: false
      type: object
    pkg_api_v1.updateSecretRequest:
      description: Request to update an existing secret
      properties:
        value:
          description: New secret value
          type: string
      type: object
    pkg_api_v1.updateSecretResponse:
      description: Response after updating a secret
      properties:
        key:
          description: Secret key that was updated
          type: string
        message:
          description: Success message
          type: string
      type: object
    pkg_api_v1.versionResponse:
      properties:
        version:
          type: string
      type: object
    pkg_api_v1.workloadStatusResponse:
      description: Response containing workload status information
      properties:
        status:
          description: Current status of the workload
          type: string
          x-enum-varnames:
          - WorkloadStatusRunning
          - WorkloadStatusStopped
          - WorkloadStatusError
          - WorkloadStatusStarting
          - WorkloadStatusStopping
          - WorkloadStatusUnhealthy
          - WorkloadStatusRemoving
          - WorkloadStatusUnknown
      type: object
externalDocs:
  description: ""
  url: ""
info:
  description: This is the ToolHive API server.
  title: ToolHive API
  version: "1.0"
openapi: 3.1.0
paths:
  /api/openapi.json:
    get:
      description: Returns the OpenAPI specification for the API
      responses:
        "200":
          content:
            application/json:
              schema:
                type: object
          description: OpenAPI specification
      summary: Get OpenAPI specification
      tags:
      - system
  /api/v1beta/clients:
    get:
      description: List all registered clients in ToolHive
      responses:
        "200":
          content:
            application/json:
              schema:
                items:
                  $ref: '#/components/schemas/github_com_stacklok_toolhive_pkg_client.RegisteredClient'
                type: array
          description: OK
      summary: List all clients
      tags:
      - clients
    post:
      description: Register a new client with ToolHive
      requestBody:
        content:
          application/json:
            schema:
              $ref: '#/components/schemas/pkg_api_v1.createClientRequest'
        description: Client to register
        required: true
      responses:
        "200":
          content:
            application/json:
              schema:
                $ref: '#/components/schemas/pkg_api_v1.createClientResponse'
          description: OK
        "400":
          content:
            application/json:
              schema:
                type: string
          description: Invalid request
      summary: Register a new client
      tags:
      - clients
  /api/v1beta/clients/{name}:
    delete:
      description: Unregister a client from ToolHive
      parameters:
      - description: Client name to unregister
        in: path
        name: name
        required: true
        schema:
          type: string
      responses:
        "204":
          description: No Content
        "400":
          content:
            application/json:
              schema:
                type: string
          description: Invalid request
      summary: Unregister a client
      tags:
      - clients
  /api/v1beta/clients/{name}/groups/{group}:
    delete:
      description: Unregister a client from a specific group in ToolHive
      parameters:
      - description: Client name to unregister
        in: path
        name: name
        required: true
        schema:
          type: string
      - description: Group name to remove client from
        in: path
        name: group
        required: true
        schema:
          type: string
      responses:
        "204":
          description: No Content
        "400":
          content:
            application/json:
              schema:
                type: string
          description: Invalid request
        "404":
          content:
            application/json:
              schema:
                type: string
          description: Client or group not found
      summary: Unregister a client from a specific group
      tags:
      - clients
  /api/v1beta/clients/register:
    post:
      description: Register multiple clients with ToolHive
      requestBody:
        content:
          application/json:
            schema:
              $ref: '#/components/schemas/pkg_api_v1.bulkClientRequest'
        description: Clients to register
        required: true
      responses:
        "200":
          content:
            application/json:
              schema:
                items:
                  $ref: '#/components/schemas/pkg_api_v1.createClientResponse'
                type: array
          description: OK
        "400":
          content:
            application/json:
              schema:
                type: string
          description: Invalid request
      summary: Register multiple clients
      tags:
      - clients
  /api/v1beta/clients/unregister:
    post:
      description: Unregister multiple clients from ToolHive
      requestBody:
        content:
          application/json:
            schema:
              $ref: '#/components/schemas/pkg_api_v1.bulkClientRequest'
        description: Clients to unregister
        required: true
      responses:
        "204":
          description: No Content
        "400":
          content:
            application/json:
              schema:
                type: string
          description: Invalid request
      summary: Unregister multiple clients
      tags:
      - clients
  /api/v1beta/discovery/clients:
    get:
      description: List all clients compatible with ToolHive and their status
      responses:
        "200":
          content:
            application/json:
              schema:
                $ref: '#/components/schemas/pkg_api_v1.clientStatusResponse'
          description: OK
      summary: List all clients status
      tags:
      - discovery
  /api/v1beta/groups:
    get:
      description: Get a list of all groups
      responses:
        "200":
          content:
            application/json:
              schema:
                $ref: '#/components/schemas/pkg_api_v1.groupListResponse'
          description: OK
        "500":
          content:
            application/json:
              schema:
                type: string
          description: Internal Server Error
      summary: List all groups
      tags:
      - groups
    post:
      description: Create a new group with the specified name
      requestBody:
        content:
          application/json:
            schema:
              $ref: '#/components/schemas/pkg_api_v1.createGroupRequest'
        description: Group creation request
        required: true
      responses:
        "201":
          content:
            application/json:
              schema:
                $ref: '#/components/schemas/pkg_api_v1.createGroupResponse'
          description: Created
        "400":
          content:
            application/json:
              schema:
                type: string
          description: Bad Request
        "409":
          content:
            application/json:
              schema:
                type: string
          description: Conflict
        "500":
          content:
            application/json:
              schema:
                type: string
          description: Internal Server Error
      summary: Create a new group
      tags:
      - groups
  /api/v1beta/groups/{name}:
    delete:
      description: Delete a group by name.
      parameters:
      - description: Group name
        in: path
        name: name
        required: true
        schema:
          type: string
      - description: 'Delete all workloads in the group (default: false, moves workloads
          to default group)'
        in: query
        name: with-workloads
        schema:
          type: boolean
      responses:
        "204":
          content:
            application/json:
              schema:
                type: string
          description: No Content
        "404":
          content:
            application/json:
              schema:
                type: string
          description: Not Found
        "500":
          content:
            application/json:
              schema:
                type: string
          description: Internal Server Error
      summary: Delete a group
      tags:
      - groups
    get:
      description: Get details of a specific group
      parameters:
      - description: Group name
        in: path
        name: name
        required: true
        schema:
          type: string
      responses:
        "200":
          content:
            application/json:
              schema:
                $ref: '#/components/schemas/github_com_stacklok_toolhive_pkg_groups.Group'
          description: OK
        "404":
          content:
            application/json:
              schema:
                type: string
          description: Not Found
        "500":
          content:
            application/json:
              schema:
                type: string
          description: Internal Server Error
      summary: Get group details
      tags:
      - groups
  /api/v1beta/registry:
    get:
      description: Get a list of the current registries
      responses:
        "200":
          content:
            application/json:
              schema:
                $ref: '#/components/schemas/pkg_api_v1.registryListResponse'
          description: OK
      summary: List registries
      tags:
      - registry
    post:
      description: Add a new registry
      requestBody:
        content:
          application/json:
            schema:
              type: object
      responses:
        "501":
          content:
            application/json:
              schema:
                type: string
          description: Not Implemented
      summary: Add a registry
      tags:
      - registry
  /api/v1beta/registry/{name}:
    delete:
      description: Remove a specific registry
      parameters:
      - description: Registry name
        in: path
        name: name
        required: true
        schema:
          type: string
      responses:
        "204":
          content:
            application/json:
              schema:
                type: string
          description: No Content
        "404":
          content:
            application/json:
              schema:
                type: string
          description: Not Found
      summary: Remove a registry
      tags:
      - registry
    get:
      description: Get details of a specific registry
      parameters:
      - description: Registry name
        in: path
        name: name
        required: true
        schema:
          type: string
      responses:
        "200":
          content:
            application/json:
              schema:
                $ref: '#/components/schemas/pkg_api_v1.getRegistryResponse'
          description: OK
        "404":
          content:
            application/json:
              schema:
                type: string
          description: Not Found
      summary: Get a registry
      tags:
      - registry
    put:
      description: Update registry URL or local path for the default registry
      parameters:
      - description: Registry name (must be 'default')
        in: path
        name: name
        required: true
        schema:
          type: string
      requestBody:
        content:
          application/json:
            schema:
              $ref: '#/components/schemas/pkg_api_v1.UpdateRegistryRequest'
        description: Registry configuration
        required: true
      responses:
        "200":
          content:
            application/json:
              schema:
                $ref: '#/components/schemas/pkg_api_v1.UpdateRegistryResponse'
          description: OK
        "400":
          content:
            application/json:
              schema:
                type: string
          description: Bad Request
        "404":
          content:
            application/json:
              schema:
                type: string
          description: Not Found
      summary: Update registry configuration
      tags:
      - registry
  /api/v1beta/registry/{name}/servers:
    get:
      description: Get a list of servers in a specific registry
      parameters:
      - description: Registry name
        in: path
        name: name
        required: true
        schema:
          type: string
      responses:
        "200":
          content:
            application/json:
              schema:
                $ref: '#/components/schemas/pkg_api_v1.listServersResponse'
          description: OK
        "404":
          content:
            application/json:
              schema:
                type: string
          description: Not Found
      summary: List servers in a registry
      tags:
      - registry
  /api/v1beta/registry/{name}/servers/{serverName}:
    get:
      description: Get details of a specific server in a registry
      parameters:
      - description: Registry name
        in: path
        name: name
        required: true
        schema:
          type: string
      - description: ImageMetadata name
        in: path
        name: serverName
        required: true
        schema:
          type: string
      responses:
        "200":
          content:
            application/json:
              schema:
                $ref: '#/components/schemas/pkg_api_v1.getServerResponse'
          description: OK
        "404":
          content:
            application/json:
              schema:
                type: string
          description: Not Found
      summary: Get a server from a registry
      tags:
      - registry
  /api/v1beta/secrets:
    post:
      description: Setup the secrets provider with the specified type and configuration.
      requestBody:
        content:
          application/json:
            schema:
              $ref: '#/components/schemas/pkg_api_v1.setupSecretsRequest'
        description: Setup secrets provider request
        required: true
      responses:
        "201":
          content:
            application/json:
              schema:
                $ref: '#/components/schemas/pkg_api_v1.setupSecretsResponse'
          description: Created
        "400":
          content:
            application/json:
              schema:
                type: string
          description: Bad Request
        "500":
          content:
            application/json:
              schema:
                type: string
          description: Internal Server Error
      summary: Setup or reconfigure secrets provider
      tags:
      - secrets
  /api/v1beta/secrets/default:
    get:
      description: Get details of the default secrets provider
      responses:
        "200":
          content:
            application/json:
              schema:
                $ref: '#/components/schemas/pkg_api_v1.getSecretsProviderResponse'
          description: OK
        "404":
          content:
            application/json:
              schema:
                type: string
          description: Not Found - Provider not setup
        "500":
          content:
            application/json:
              schema:
                type: string
          description: Internal Server Error
      summary: Get secrets provider details
      tags:
      - secrets
  /api/v1beta/secrets/default/keys:
    get:
      description: Get a list of all secret keys from the default provider
      responses:
        "200":
          content:
            application/json:
              schema:
                $ref: '#/components/schemas/pkg_api_v1.listSecretsResponse'
          description: OK
        "404":
          content:
            application/json:
              schema:
                type: string
          description: Not Found - Provider not setup
        "405":
          content:
            application/json:
              schema:
                type: string
          description: Method Not Allowed - Provider doesn't support listing
        "500":
          content:
            application/json:
              schema:
                type: string
          description: Internal Server Error
      summary: List secrets
      tags:
      - secrets
    post:
      description: Create a new secret in the default provider (encrypted provider
        only)
      requestBody:
        content:
          application/json:
            schema:
              $ref: '#/components/schemas/pkg_api_v1.createSecretRequest'
        description: Create secret request
        required: true
      responses:
        "201":
          content:
            application/json:
              schema:
                $ref: '#/components/schemas/pkg_api_v1.createSecretResponse'
          description: Created
        "400":
          content:
            application/json:
              schema:
                type: string
          description: Bad Request
        "404":
          content:
            application/json:
              schema:
                type: string
          description: Not Found - Provider not setup
        "405":
          content:
            application/json:
              schema:
                type: string
          description: Method Not Allowed - Provider doesn't support writing
        "409":
          content:
            application/json:
              schema:
                type: string
          description: Conflict - Secret already exists
        "500":
          content:
            application/json:
              schema:
                type: string
          description: Internal Server Error
      summary: Create a new secret
      tags:
      - secrets
  /api/v1beta/secrets/default/keys/{key}:
    delete:
      description: Delete a secret from the default provider (encrypted provider only)
      parameters:
      - description: Secret key
        in: path
        name: key
        required: true
        schema:
          type: string
      responses:
        "204":
          content:
            application/json:
              schema:
                type: string
          description: No Content
        "404":
          content:
            application/json:
              schema:
                type: string
          description: Not Found - Provider not setup or secret not found
        "405":
          content:
            application/json:
              schema:
                type: string
          description: Method Not Allowed - Provider doesn't support deletion
        "500":
          content:
            application/json:
              schema:
                type: string
          description: Internal Server Error
      summary: Delete a secret
      tags:
      - secrets
    put:
      description: Update an existing secret in the default provider (encrypted provider
        only)
      parameters:
      - description: Secret key
        in: path
        name: key
        required: true
        schema:
          type: string
      requestBody:
        content:
          application/json:
            schema:
              $ref: '#/components/schemas/pkg_api_v1.updateSecretRequest'
        description: Update secret request
        required: true
      responses:
        "200":
          content:
            application/json:
              schema:
                $ref: '#/components/schemas/pkg_api_v1.updateSecretResponse'
          description: OK
        "400":
          content:
            application/json:
              schema:
                type: string
          description: Bad Request
        "404":
          content:
            application/json:
              schema:
                type: string
          description: Not Found - Provider not setup or secret not found
        "405":
          content:
            application/json:
              schema:
                type: string
          description: Method Not Allowed - Provider doesn't support writing
        "500":
          content:
            application/json:
              schema:
                type: string
          description: Internal Server Error
      summary: Update a secret
      tags:
      - secrets
  /api/v1beta/version:
    get:
      description: Returns the current version of the server
      responses:
        "200":
          content:
            application/json:
              schema:
                $ref: '#/components/schemas/pkg_api_v1.versionResponse'
          description: OK
      summary: Get server version
      tags:
      - version
  /api/v1beta/workloads:
    get:
      description: Get a list of all running workloads, optionally filtered by group
      parameters:
      - description: List all workloads, including stopped ones
        in: query
        name: all
        schema:
          type: boolean
      - description: Filter workloads by group name
        in: query
        name: group
        schema:
          type: string
      responses:
        "200":
          content:
            application/json:
              schema:
                $ref: '#/components/schemas/pkg_api_v1.WorkloadListResponse'
          description: OK
        "404":
          content:
            application/json:
              schema:
                type: string
          description: Group not found
      summary: List all workloads
      tags:
      - workloads
    post:
      description: Create and start a new workload
      requestBody:
        content:
          application/json:
            schema:
              $ref: '#/components/schemas/pkg_api_v1.createRequest'
        description: Create workload request
        required: true
      responses:
        "201":
          content:
            application/json:
              schema:
                $ref: '#/components/schemas/pkg_api_v1.createWorkloadResponse'
          description: Created
        "400":
          content:
            application/json:
              schema:
                type: string
          description: Bad Request
        "409":
          content:
            application/json:
              schema:
                type: string
          description: Conflict
      summary: Create a new workload
      tags:
      - workloads
  /api/v1beta/workloads/{name}:
    delete:
      description: Delete a workload
      parameters:
      - description: Workload name
        in: path
        name: name
        required: true
        schema:
          type: string
      responses:
        "202":
          content:
            application/json:
              schema:
                type: string
          description: Accepted
        "400":
          content:
            application/json:
              schema:
                type: string
          description: Bad Request
        "404":
          content:
            application/json:
              schema:
                type: string
          description: Not Found
      summary: Delete a workload
      tags:
      - workloads
    get:
      description: Get details of a specific workload
      parameters:
      - description: Workload name
        in: path
        name: name
        required: true
        schema:
          type: string
      responses:
        "200":
          content:
            application/json:
              schema:
                $ref: '#/components/schemas/pkg_api_v1.createRequest'
          description: OK
        "404":
          content:
            application/json:
              schema:
                type: string
          description: Not Found
      summary: Get workload details
      tags:
      - workloads
  /api/v1beta/workloads/{name}/edit:
    post:
      description: Update an existing workload configuration
      parameters:
      - description: Workload name
        in: path
        name: name
        required: true
        schema:
          type: string
      requestBody:
        content:
          application/json:
            schema:
              $ref: '#/components/schemas/pkg_api_v1.updateRequest'
        description: Update workload request
        required: true
      responses:
        "200":
          content:
            application/json:
              schema:
                $ref: '#/components/schemas/pkg_api_v1.createWorkloadResponse'
          description: OK
        "400":
          content:
            application/json:
              schema:
                type: string
          description: Bad Request
        "404":
          content:
            application/json:
              schema:
                type: string
          description: Not Found
      summary: Update workload
      tags:
      - workloads
  /api/v1beta/workloads/{name}/export:
    get:
      description: Export a workload's run configuration as JSON
      parameters:
      - description: Workload name
        in: path
        name: name
        required: true
        schema:
          type: string
      responses:
        "200":
          content:
            application/json:
              schema:
                $ref: '#/components/schemas/github_com_stacklok_toolhive_pkg_runner.RunConfig'
          description: OK
        "404":
          content:
            application/json:
              schema:
                type: string
          description: Not Found
      summary: Export workload configuration
      tags:
      - workloads
  /api/v1beta/workloads/{name}/logs:
    get:
      description: Retrieve at most 100 lines of logs for a specific workload by name.
      parameters:
      - description: Workload name
        in: path
        name: name
        required: true
        schema:
          type: string
      responses:
        "200":
          content:
            application/json:
              schema:
                type: string
            text/plain:
              schema:
                type: string
          description: Logs for the specified workload
        "404":
          content:
            application/json:
              schema:
                type: string
          description: Not Found
      summary: Get logs for a specific workload
      tags:
      - logs
  /api/v1beta/workloads/{name}/restart:
    post:
      description: Restart a running workload
      parameters:
      - description: Workload name
        in: path
        name: name
        required: true
        schema:
          type: string
      responses:
        "202":
          content:
            application/json:
              schema:
                type: string
          description: Accepted
        "400":
          content:
            application/json:
              schema:
                type: string
          description: Bad Request
        "404":
          content:
            application/json:
              schema:
                type: string
          description: Not Found
      summary: Restart a workload
      tags:
      - workloads
  /api/v1beta/workloads/{name}/status:
    get:
      description: Get the current status of a specific workload
      parameters:
      - description: Workload name
        in: path
        name: name
        required: true
        schema:
          type: string
      responses:
        "200":
          content:
            application/json:
              schema:
                $ref: '#/components/schemas/pkg_api_v1.workloadStatusResponse'
          description: OK
        "404":
          content:
            application/json:
              schema:
                type: string
          description: Not Found
      summary: Get workload status
      tags:
      - workloads
  /api/v1beta/workloads/{name}/stop:
    post:
      description: Stop a running workload
      parameters:
      - description: Workload name
        in: path
        name: name
        required: true
        schema:
          type: string
      responses:
        "202":
          content:
            application/json:
              schema:
                type: string
          description: Accepted
        "400":
          content:
            application/json:
              schema:
                type: string
          description: Bad Request
        "404":
          content:
            application/json:
              schema:
                type: string
          description: Not Found
      summary: Stop a workload
      tags:
      - workloads
  /api/v1beta/workloads/delete:
    post:
      description: Delete multiple workloads by name or by group
      requestBody:
        content:
          application/json:
            schema:
              $ref: '#/components/schemas/pkg_api_v1.bulkOperationRequest'
        description: Bulk delete request (names or group)
        required: true
      responses:
        "202":
          content:
            application/json:
              schema:
                type: string
          description: Accepted
        "400":
          content:
            application/json:
              schema:
                type: string
          description: Bad Request
      summary: Delete workloads in bulk
      tags:
      - workloads
  /api/v1beta/workloads/restart:
    post:
      description: Restart multiple workloads by name or by group
      requestBody:
        content:
          application/json:
            schema:
              $ref: '#/components/schemas/pkg_api_v1.bulkOperationRequest'
        description: Bulk restart request (names or group)
        required: true
      responses:
        "202":
          content:
            application/json:
              schema:
                type: string
          description: Accepted
        "400":
          content:
            application/json:
              schema:
                type: string
          description: Bad Request
      summary: Restart workloads in bulk
      tags:
      - workloads
  /api/v1beta/workloads/stop:
    post:
      description: Stop multiple workloads by name or by group
      requestBody:
        content:
          application/json:
            schema:
              $ref: '#/components/schemas/pkg_api_v1.bulkOperationRequest'
        description: Bulk stop request (names or group)
        required: true
      responses:
        "202":
          content:
            application/json:
              schema:
                type: string
          description: Accepted
        "400":
          content:
            application/json:
              schema:
                type: string
          description: Bad Request
      summary: Stop workloads in bulk
      tags:
      - workloads
  /health:
    get:
      description: Check if the API is healthy
      responses:
        "204":
          content:
            application/json:
              schema:
                type: string
          description: No Content
      summary: Health check
      tags:
      - system<|MERGE_RESOLUTION|>--- conflicted
+++ resolved
@@ -187,12 +187,8 @@
       - AmpVSCodeInsider
       - AmpWindsurf
       - LMStudio
-<<<<<<< HEAD
+      - Goose
     github_com_stacklok_toolhive_pkg_client.MCPClientStatus:
-=======
-      - Goose
-    client.MCPClientStatus:
->>>>>>> dc79cf2d
       properties:
         client_type:
           description: ClientType is the type of MCP client
@@ -1010,16 +1006,6 @@
           description: Registry type after update
           type: string
       type: object
-    pkg_api_v1.WorkloadListResponse:
-      description: Response containing a list of workloads
-      properties:
-        workloads:
-          description: List of container information for each workload
-          items:
-            $ref: '#/components/schemas/github_com_stacklok_toolhive_pkg_core.Workload'
-          type: array
-          uniqueItems: false
-      type: object
     pkg_api_v1.bulkClientRequest:
       properties:
         groups:
@@ -1508,6 +1494,16 @@
         version:
           type: string
       type: object
+    pkg_api_v1.workloadListResponse:
+      description: Response containing a list of workloads
+      properties:
+        workloads:
+          description: List of container information for each workload
+          items:
+            $ref: '#/components/schemas/github_com_stacklok_toolhive_pkg_core.Workload'
+          type: array
+          uniqueItems: false
+      type: object
     pkg_api_v1.workloadStatusResponse:
       description: Response containing workload status information
       properties:
@@ -2266,7 +2262,7 @@
           content:
             application/json:
               schema:
-                $ref: '#/components/schemas/pkg_api_v1.WorkloadListResponse'
+                $ref: '#/components/schemas/pkg_api_v1.workloadListResponse'
           description: OK
         "404":
           content:
