--- conflicted
+++ resolved
@@ -10,11 +10,7 @@
 
 func main() {
 	if err := app.NewRootCmd().Execute(); err != nil {
-<<<<<<< HEAD
-		logger.Log.Errorf("%v", err)
-=======
 		fmt.Fprintf(os.Stderr, "there was an error: %v\n", err)
->>>>>>> b42b1399
 		os.Exit(1)
 	}
 }