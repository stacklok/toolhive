// Copyright 2025 Stacklok, Inc.
//
// Licensed under the Apache License, Version 2.0 (the "License");
// you may not use this file except in compliance with the License.
// You may obtain a copy of the License at
//
//     http://www.apache.org/licenses/LICENSE-2.0
//
// Unless required by applicable law or agreed to in writing, software
// distributed under the License is distributed on an "AS IS" BASIS,
// WITHOUT WARRANTIES OR CONDITIONS OF ANY KIND, either express or implied.
// See the License for the specific language governing permissions and
// limitations under the License.

package controllers

import (
	"context"
	"testing"

	"github.com/stretchr/testify/assert"
	"github.com/stretchr/testify/require"
	metav1 "k8s.io/apimachinery/pkg/apis/meta/v1"
	"k8s.io/apimachinery/pkg/runtime"
	"sigs.k8s.io/controller-runtime/pkg/client"
	"sigs.k8s.io/controller-runtime/pkg/client/fake"

	mcpv1alpha1 "github.com/stacklok/toolhive/cmd/thv-operator/api/v1alpha1"
)

// TestMapMCPGroupToVirtualMCPServer tests the MCPGroup watch handler
func TestMapMCPGroupToVirtualMCPServer(t *testing.T) {
	t.Parallel()

	tests := []struct {
		name              string
		mcpGroup          *mcpv1alpha1.MCPGroup
		virtualMCPServers []mcpv1alpha1.VirtualMCPServer
		expectedRequests  int
		expectedNames     []string
	}{
		{
			name: "single VirtualMCPServer references MCPGroup",
			mcpGroup: &mcpv1alpha1.MCPGroup{
				ObjectMeta: metav1.ObjectMeta{
					Name:      "test-group",
					Namespace: "default",
				},
			},
			virtualMCPServers: []mcpv1alpha1.VirtualMCPServer{
				{
					ObjectMeta: metav1.ObjectMeta{
						Name:      "vmcp-1",
						Namespace: "default",
					},
					Spec: mcpv1alpha1.VirtualMCPServerSpec{
						GroupRef: mcpv1alpha1.GroupRef{
							Name: "test-group",
						},
					},
				},
			},
			expectedRequests: 1,
			expectedNames:    []string{"vmcp-1"},
		},
		{
			name: "multiple VirtualMCPServers reference MCPGroup",
			mcpGroup: &mcpv1alpha1.MCPGroup{
				ObjectMeta: metav1.ObjectMeta{
					Name:      "test-group",
					Namespace: "default",
				},
			},
			virtualMCPServers: []mcpv1alpha1.VirtualMCPServer{
				{
					ObjectMeta: metav1.ObjectMeta{
						Name:      "vmcp-1",
						Namespace: "default",
					},
					Spec: mcpv1alpha1.VirtualMCPServerSpec{
						GroupRef: mcpv1alpha1.GroupRef{
							Name: "test-group",
						},
					},
				},
				{
					ObjectMeta: metav1.ObjectMeta{
						Name:      "vmcp-2",
						Namespace: "default",
					},
					Spec: mcpv1alpha1.VirtualMCPServerSpec{
						GroupRef: mcpv1alpha1.GroupRef{
							Name: "test-group",
						},
					},
				},
			},
			expectedRequests: 2,
			expectedNames:    []string{"vmcp-1", "vmcp-2"},
		},
		{
			name: "no VirtualMCPServers reference MCPGroup",
			mcpGroup: &mcpv1alpha1.MCPGroup{
				ObjectMeta: metav1.ObjectMeta{
					Name:      "test-group",
					Namespace: "default",
				},
			},
			virtualMCPServers: []mcpv1alpha1.VirtualMCPServer{
				{
					ObjectMeta: metav1.ObjectMeta{
						Name:      "vmcp-1",
						Namespace: "default",
					},
					Spec: mcpv1alpha1.VirtualMCPServerSpec{
						GroupRef: mcpv1alpha1.GroupRef{
							Name: "other-group",
						},
					},
				},
			},
			expectedRequests: 0,
			expectedNames:    []string{},
		},
		{
			name: "mixed VirtualMCPServers some reference MCPGroup",
			mcpGroup: &mcpv1alpha1.MCPGroup{
				ObjectMeta: metav1.ObjectMeta{
					Name:      "test-group",
					Namespace: "default",
				},
			},
			virtualMCPServers: []mcpv1alpha1.VirtualMCPServer{
				{
					ObjectMeta: metav1.ObjectMeta{
						Name:      "vmcp-1",
						Namespace: "default",
					},
					Spec: mcpv1alpha1.VirtualMCPServerSpec{
						GroupRef: mcpv1alpha1.GroupRef{
							Name: "test-group",
						},
					},
				},
				{
					ObjectMeta: metav1.ObjectMeta{
						Name:      "vmcp-2",
						Namespace: "default",
					},
					Spec: mcpv1alpha1.VirtualMCPServerSpec{
						GroupRef: mcpv1alpha1.GroupRef{
							Name: "other-group",
						},
					},
				},
			},
			expectedRequests: 1,
			expectedNames:    []string{"vmcp-1"},
		},
	}

	for _, tt := range tests {
		t.Run(tt.name, func(t *testing.T) {
			t.Parallel()

			// Create scheme
			scheme := runtime.NewScheme()
			err := mcpv1alpha1.AddToScheme(scheme)
			require.NoError(t, err)

			// Create objects slice
			objs := []client.Object{tt.mcpGroup}
			for i := range tt.virtualMCPServers {
				objs = append(objs, &tt.virtualMCPServers[i])
			}

			// Create fake client
			fakeClient := fake.NewClientBuilder().
				WithScheme(scheme).
				WithObjects(objs...).
				Build()

			// Create reconciler
			r := &VirtualMCPServerReconciler{
				Client: fakeClient,
				Scheme: scheme,
			}

			// Test the watch handler
			requests := r.mapMCPGroupToVirtualMCPServer(context.Background(), tt.mcpGroup)

			// Verify results
			assert.Equal(t, tt.expectedRequests, len(requests), "Expected %d requests, got %d", tt.expectedRequests, len(requests))

			// Verify request names
			if len(tt.expectedNames) > 0 {
				requestNames := make([]string, len(requests))
				for i, req := range requests {
					requestNames[i] = req.Name
				}
				assert.ElementsMatch(t, tt.expectedNames, requestNames)
			}
		})
	}
}

// TestMapMCPGroupToVirtualMCPServer_InvalidObject tests error handling
func TestMapMCPGroupToVirtualMCPServer_InvalidObject(t *testing.T) {
	t.Parallel()

	scheme := runtime.NewScheme()
	err := mcpv1alpha1.AddToScheme(scheme)
	require.NoError(t, err)

	fakeClient := fake.NewClientBuilder().WithScheme(scheme).Build()
	r := &VirtualMCPServerReconciler{
		Client: fakeClient,
		Scheme: scheme,
	}

	// Pass wrong object type
	wrongObj := &mcpv1alpha1.MCPServer{
		ObjectMeta: metav1.ObjectMeta{
			Name:      "test-server",
			Namespace: "default",
		},
	}

	requests := r.mapMCPGroupToVirtualMCPServer(context.Background(), wrongObj)
	assert.Nil(t, requests, "Expected nil for invalid object type")
}

// TestMapMCPServerToVirtualMCPServer tests the optimized MCPServer watch handler
func TestMapMCPServerToVirtualMCPServer(t *testing.T) {
	t.Parallel()

	tests := []struct {
		name              string
		mcpServer         *mcpv1alpha1.MCPServer
		mcpGroups         []mcpv1alpha1.MCPGroup
		virtualMCPServers []mcpv1alpha1.VirtualMCPServer
		expectedRequests  int
		expectedNames     []string
	}{
		{
			name: "MCPServer is member of MCPGroup referenced by VirtualMCPServer",
			mcpServer: &mcpv1alpha1.MCPServer{
				ObjectMeta: metav1.ObjectMeta{
					Name:      "test-server",
					Namespace: "default",
				},
			},
			mcpGroups: []mcpv1alpha1.MCPGroup{
				{
					ObjectMeta: metav1.ObjectMeta{
						Name:      "test-group",
						Namespace: "default",
					},
					Status: mcpv1alpha1.MCPGroupStatus{
						Servers: []string{"test-server", "other-server"},
					},
				},
			},
			virtualMCPServers: []mcpv1alpha1.VirtualMCPServer{
				{
					ObjectMeta: metav1.ObjectMeta{
						Name:      "vmcp-1",
						Namespace: "default",
					},
					Spec: mcpv1alpha1.VirtualMCPServerSpec{
						GroupRef: mcpv1alpha1.GroupRef{
							Name: "test-group",
						},
					},
				},
			},
			expectedRequests: 1,
			expectedNames:    []string{"vmcp-1"},
		},
		{
			name: "MCPServer is not member of any MCPGroup",
			mcpServer: &mcpv1alpha1.MCPServer{
				ObjectMeta: metav1.ObjectMeta{
					Name:      "test-server",
					Namespace: "default",
				},
			},
			mcpGroups: []mcpv1alpha1.MCPGroup{
				{
					ObjectMeta: metav1.ObjectMeta{
						Name:      "test-group",
						Namespace: "default",
					},
					Status: mcpv1alpha1.MCPGroupStatus{
						Servers: []string{"other-server"},
					},
				},
			},
			virtualMCPServers: []mcpv1alpha1.VirtualMCPServer{
				{
					ObjectMeta: metav1.ObjectMeta{
						Name:      "vmcp-1",
						Namespace: "default",
					},
					Spec: mcpv1alpha1.VirtualMCPServerSpec{
						GroupRef: mcpv1alpha1.GroupRef{
							Name: "test-group",
						},
					},
				},
			},
			expectedRequests: 0,
			expectedNames:    []string{},
		},
		{
			name: "MCPServer is member of MCPGroup but no VirtualMCPServers reference it",
			mcpServer: &mcpv1alpha1.MCPServer{
				ObjectMeta: metav1.ObjectMeta{
					Name:      "test-server",
					Namespace: "default",
				},
			},
			mcpGroups: []mcpv1alpha1.MCPGroup{
				{
					ObjectMeta: metav1.ObjectMeta{
						Name:      "test-group",
						Namespace: "default",
					},
					Status: mcpv1alpha1.MCPGroupStatus{
						Servers: []string{"test-server"},
					},
				},
			},
			virtualMCPServers: []mcpv1alpha1.VirtualMCPServer{
				{
					ObjectMeta: metav1.ObjectMeta{
						Name:      "vmcp-1",
						Namespace: "default",
					},
					Spec: mcpv1alpha1.VirtualMCPServerSpec{
						GroupRef: mcpv1alpha1.GroupRef{
							Name: "other-group",
						},
					},
				},
			},
			expectedRequests: 0,
			expectedNames:    []string{},
		},
		{
			name: "MCPServer is member of multiple MCPGroups with multiple VirtualMCPServers",
			mcpServer: &mcpv1alpha1.MCPServer{
				ObjectMeta: metav1.ObjectMeta{
					Name:      "test-server",
					Namespace: "default",
				},
			},
			mcpGroups: []mcpv1alpha1.MCPGroup{
				{
					ObjectMeta: metav1.ObjectMeta{
						Name:      "group-1",
						Namespace: "default",
					},
					Status: mcpv1alpha1.MCPGroupStatus{
						Servers: []string{"test-server"},
					},
				},
				{
					ObjectMeta: metav1.ObjectMeta{
						Name:      "group-2",
						Namespace: "default",
					},
					Status: mcpv1alpha1.MCPGroupStatus{
						Servers: []string{"test-server", "other-server"},
					},
				},
			},
			virtualMCPServers: []mcpv1alpha1.VirtualMCPServer{
				{
					ObjectMeta: metav1.ObjectMeta{
						Name:      "vmcp-1",
						Namespace: "default",
					},
					Spec: mcpv1alpha1.VirtualMCPServerSpec{
						GroupRef: mcpv1alpha1.GroupRef{
							Name: "group-1",
						},
					},
				},
				{
					ObjectMeta: metav1.ObjectMeta{
						Name:      "vmcp-2",
						Namespace: "default",
					},
					Spec: mcpv1alpha1.VirtualMCPServerSpec{
						GroupRef: mcpv1alpha1.GroupRef{
							Name: "group-2",
						},
					},
				},
				{
					ObjectMeta: metav1.ObjectMeta{
						Name:      "vmcp-3",
						Namespace: "default",
					},
					Spec: mcpv1alpha1.VirtualMCPServerSpec{
						GroupRef: mcpv1alpha1.GroupRef{
							Name: "group-3",
						},
					},
				},
			},
			expectedRequests: 2,
			expectedNames:    []string{"vmcp-1", "vmcp-2"},
		},
	}

	for _, tt := range tests {
		t.Run(tt.name, func(t *testing.T) {
			t.Parallel()

			// Create scheme
			scheme := runtime.NewScheme()
			err := mcpv1alpha1.AddToScheme(scheme)
			require.NoError(t, err)

			// Create objects slice
			objs := []client.Object{tt.mcpServer}
			for i := range tt.mcpGroups {
				objs = append(objs, &tt.mcpGroups[i])
			}
			for i := range tt.virtualMCPServers {
				objs = append(objs, &tt.virtualMCPServers[i])
			}

			// Create fake client
			fakeClient := fake.NewClientBuilder().
				WithScheme(scheme).
				WithObjects(objs...).
				WithStatusSubresource(
					&mcpv1alpha1.MCPGroup{},
				).
				Build()

			// Create reconciler
			r := &VirtualMCPServerReconciler{
				Client: fakeClient,
				Scheme: scheme,
			}

			// Test the watch handler
			requests := r.mapMCPServerToVirtualMCPServer(context.Background(), tt.mcpServer)

			// Verify results
			assert.Equal(t, tt.expectedRequests, len(requests), "Expected %d requests, got %d", tt.expectedRequests, len(requests))

			// Verify request names
			if len(tt.expectedNames) > 0 {
				requestNames := make([]string, len(requests))
				for i, req := range requests {
					requestNames[i] = req.Name
				}
				assert.ElementsMatch(t, tt.expectedNames, requestNames)
			}
		})
	}
}

// TestMapMCPServerToVirtualMCPServer_InvalidObject tests error handling
func TestMapMCPServerToVirtualMCPServer_InvalidObject(t *testing.T) {
	t.Parallel()

	scheme := runtime.NewScheme()
	err := mcpv1alpha1.AddToScheme(scheme)
	require.NoError(t, err)

	fakeClient := fake.NewClientBuilder().WithScheme(scheme).Build()
	r := &VirtualMCPServerReconciler{
		Client: fakeClient,
		Scheme: scheme,
	}

	// Pass wrong object type
	wrongObj := &mcpv1alpha1.MCPGroup{
		ObjectMeta: metav1.ObjectMeta{
			Name:      "test-group",
			Namespace: "default",
		},
	}

	requests := r.mapMCPServerToVirtualMCPServer(context.Background(), wrongObj)
	assert.Nil(t, requests, "Expected nil for invalid object type")
}

// TestMapMCPRemoteProxyToVirtualMCPServer tests the optimized MCPRemoteProxy watch handler
func TestMapMCPRemoteProxyToVirtualMCPServer(t *testing.T) {
	t.Parallel()

	tests := []struct {
		name              string
		mcpRemoteProxy    *mcpv1alpha1.MCPRemoteProxy
		mcpGroups         []mcpv1alpha1.MCPGroup
		virtualMCPServers []mcpv1alpha1.VirtualMCPServer
		expectedRequests  int
		expectedNames     []string
	}{
		{
			name: "MCPRemoteProxy is member of MCPGroup referenced by VirtualMCPServer",
			mcpRemoteProxy: &mcpv1alpha1.MCPRemoteProxy{
				ObjectMeta: metav1.ObjectMeta{
					Name:      "test-proxy",
					Namespace: "default",
				},
			},
			mcpGroups: []mcpv1alpha1.MCPGroup{
				{
					ObjectMeta: metav1.ObjectMeta{
						Name:      "test-group",
						Namespace: "default",
					},
					Status: mcpv1alpha1.MCPGroupStatus{
						RemoteProxies: []string{"test-proxy", "other-proxy"},
					},
				},
			},
			virtualMCPServers: []mcpv1alpha1.VirtualMCPServer{
				{
					ObjectMeta: metav1.ObjectMeta{
						Name:      "vmcp-1",
						Namespace: "default",
					},
					Spec: mcpv1alpha1.VirtualMCPServerSpec{
						GroupRef: mcpv1alpha1.GroupRef{
							Name: "test-group",
						},
					},
				},
			},
			expectedRequests: 1,
			expectedNames:    []string{"vmcp-1"},
		},
		{
			name: "MCPRemoteProxy is not member of any MCPGroup",
			mcpRemoteProxy: &mcpv1alpha1.MCPRemoteProxy{
				ObjectMeta: metav1.ObjectMeta{
					Name:      "test-proxy",
					Namespace: "default",
				},
			},
			mcpGroups: []mcpv1alpha1.MCPGroup{
				{
					ObjectMeta: metav1.ObjectMeta{
						Name:      "test-group",
						Namespace: "default",
					},
					Status: mcpv1alpha1.MCPGroupStatus{
						RemoteProxies: []string{"other-proxy"},
					},
				},
			},
			virtualMCPServers: []mcpv1alpha1.VirtualMCPServer{
				{
					ObjectMeta: metav1.ObjectMeta{
						Name:      "vmcp-1",
						Namespace: "default",
					},
					Spec: mcpv1alpha1.VirtualMCPServerSpec{
						GroupRef: mcpv1alpha1.GroupRef{
							Name: "test-group",
						},
					},
				},
			},
			expectedRequests: 0,
			expectedNames:    []string{},
		},
		{
			name: "MCPRemoteProxy is member of MCPGroup but no VirtualMCPServers reference it",
			mcpRemoteProxy: &mcpv1alpha1.MCPRemoteProxy{
				ObjectMeta: metav1.ObjectMeta{
					Name:      "test-proxy",
					Namespace: "default",
				},
			},
			mcpGroups: []mcpv1alpha1.MCPGroup{
				{
					ObjectMeta: metav1.ObjectMeta{
						Name:      "test-group",
						Namespace: "default",
					},
					Status: mcpv1alpha1.MCPGroupStatus{
						RemoteProxies: []string{"test-proxy"},
					},
				},
			},
			virtualMCPServers: []mcpv1alpha1.VirtualMCPServer{
				{
					ObjectMeta: metav1.ObjectMeta{
						Name:      "vmcp-1",
						Namespace: "default",
					},
					Spec: mcpv1alpha1.VirtualMCPServerSpec{
						GroupRef: mcpv1alpha1.GroupRef{
							Name: "other-group",
						},
					},
				},
			},
			expectedRequests: 0,
			expectedNames:    []string{},
		},
		{
			name: "MCPRemoteProxy is member of multiple MCPGroups with multiple VirtualMCPServers",
			mcpRemoteProxy: &mcpv1alpha1.MCPRemoteProxy{
				ObjectMeta: metav1.ObjectMeta{
					Name:      "test-proxy",
					Namespace: "default",
				},
			},
			mcpGroups: []mcpv1alpha1.MCPGroup{
				{
					ObjectMeta: metav1.ObjectMeta{
						Name:      "group-1",
						Namespace: "default",
					},
					Status: mcpv1alpha1.MCPGroupStatus{
						RemoteProxies: []string{"test-proxy"},
					},
				},
				{
					ObjectMeta: metav1.ObjectMeta{
						Name:      "group-2",
						Namespace: "default",
					},
					Status: mcpv1alpha1.MCPGroupStatus{
						RemoteProxies: []string{"test-proxy", "other-proxy"},
					},
				},
			},
			virtualMCPServers: []mcpv1alpha1.VirtualMCPServer{
				{
					ObjectMeta: metav1.ObjectMeta{
						Name:      "vmcp-1",
						Namespace: "default",
					},
					Spec: mcpv1alpha1.VirtualMCPServerSpec{
						GroupRef: mcpv1alpha1.GroupRef{
							Name: "group-1",
						},
					},
				},
				{
					ObjectMeta: metav1.ObjectMeta{
						Name:      "vmcp-2",
						Namespace: "default",
					},
					Spec: mcpv1alpha1.VirtualMCPServerSpec{
						GroupRef: mcpv1alpha1.GroupRef{
							Name: "group-2",
						},
					},
				},
				{
					ObjectMeta: metav1.ObjectMeta{
						Name:      "vmcp-3",
						Namespace: "default",
					},
					Spec: mcpv1alpha1.VirtualMCPServerSpec{
						GroupRef: mcpv1alpha1.GroupRef{
							Name: "group-3",
						},
					},
				},
			},
			expectedRequests: 2,
			expectedNames:    []string{"vmcp-1", "vmcp-2"},
		},
	}

	for _, tt := range tests {
		t.Run(tt.name, func(t *testing.T) {
			t.Parallel()

			// Create scheme
			scheme := runtime.NewScheme()
			err := mcpv1alpha1.AddToScheme(scheme)
			require.NoError(t, err)

			// Create objects slice
			objs := []client.Object{tt.mcpRemoteProxy}
			for i := range tt.mcpGroups {
				objs = append(objs, &tt.mcpGroups[i])
			}
			for i := range tt.virtualMCPServers {
				objs = append(objs, &tt.virtualMCPServers[i])
			}

			// Create fake client
			fakeClient := fake.NewClientBuilder().
				WithScheme(scheme).
				WithObjects(objs...).
				WithStatusSubresource(
					&mcpv1alpha1.MCPGroup{},
				).
				Build()

			// Create reconciler
			r := &VirtualMCPServerReconciler{
				Client: fakeClient,
				Scheme: scheme,
			}

			// Test the watch handler
			requests := r.mapMCPRemoteProxyToVirtualMCPServer(context.Background(), tt.mcpRemoteProxy)

			// Verify results
			assert.Equal(t, tt.expectedRequests, len(requests), "Expected %d requests, got %d", tt.expectedRequests, len(requests))

			// Verify request names
			if len(tt.expectedNames) > 0 {
				requestNames := make([]string, len(requests))
				for i, req := range requests {
					requestNames[i] = req.Name
				}
				assert.ElementsMatch(t, tt.expectedNames, requestNames)
			}
		})
	}
}

// TestMapMCPRemoteProxyToVirtualMCPServer_InvalidObject tests error handling
func TestMapMCPRemoteProxyToVirtualMCPServer_InvalidObject(t *testing.T) {
	t.Parallel()

	scheme := runtime.NewScheme()
	err := mcpv1alpha1.AddToScheme(scheme)
	require.NoError(t, err)

	fakeClient := fake.NewClientBuilder().WithScheme(scheme).Build()
	r := &VirtualMCPServerReconciler{
		Client: fakeClient,
		Scheme: scheme,
	}

	// Pass wrong object type
	wrongObj := &mcpv1alpha1.MCPGroup{
		ObjectMeta: metav1.ObjectMeta{
			Name:      "test-group",
			Namespace: "default",
		},
	}

	requests := r.mapMCPRemoteProxyToVirtualMCPServer(context.Background(), wrongObj)
	assert.Nil(t, requests, "Expected nil for invalid object type")
}

// TestMapExternalAuthConfigToVirtualMCPServer tests the ExternalAuthConfig watch handler
// This function filters to only reconcile VirtualMCPServers that actually reference the changed ExternalAuthConfig
func TestMapExternalAuthConfigToVirtualMCPServer(t *testing.T) {
	t.Parallel()

	tests := []struct {
		name              string
		authConfig        *mcpv1alpha1.MCPExternalAuthConfig
		virtualMCPServers []mcpv1alpha1.VirtualMCPServer
<<<<<<< HEAD
=======
		mcpGroups         []mcpv1alpha1.MCPGroup
		mcpServers        []mcpv1alpha1.MCPServer
		mcpRemoteProxies  []mcpv1alpha1.MCPRemoteProxy
>>>>>>> 6ef1a625
		expectedRequests  int
		expectedNames     []string
	}{
		{
			name: "VirtualMCPServer references ExternalAuthConfig in default backend auth",
			authConfig: &mcpv1alpha1.MCPExternalAuthConfig{
				ObjectMeta: metav1.ObjectMeta{
					Name:      "test-auth",
					Namespace: "default",
				},
			},
			virtualMCPServers: []mcpv1alpha1.VirtualMCPServer{
				{
					ObjectMeta: metav1.ObjectMeta{
						Name:      "vmcp-1",
						Namespace: "default",
					},
					Spec: mcpv1alpha1.VirtualMCPServerSpec{
						OutgoingAuth: &mcpv1alpha1.OutgoingAuthConfig{
							Default: &mcpv1alpha1.BackendAuthConfig{
								Type: "external_auth_config_ref",
								ExternalAuthConfigRef: &mcpv1alpha1.ExternalAuthConfigRef{
									Name: "test-auth",
								},
							},
						},
					},
				},
			},
			expectedRequests: 1,
			expectedNames:    []string{"vmcp-1"},
		},
		{
			name: "VirtualMCPServer references ExternalAuthConfig in per-backend auth",
			authConfig: &mcpv1alpha1.MCPExternalAuthConfig{
				ObjectMeta: metav1.ObjectMeta{
					Name:      "test-auth",
					Namespace: "default",
				},
			},
			virtualMCPServers: []mcpv1alpha1.VirtualMCPServer{
				{
					ObjectMeta: metav1.ObjectMeta{
						Name:      "vmcp-1",
						Namespace: "default",
					},
					Spec: mcpv1alpha1.VirtualMCPServerSpec{
						OutgoingAuth: &mcpv1alpha1.OutgoingAuthConfig{
							Backends: map[string]mcpv1alpha1.BackendAuthConfig{
								"backend1": {
									Type: "external_auth_config_ref",
									ExternalAuthConfigRef: &mcpv1alpha1.ExternalAuthConfigRef{
										Name: "test-auth",
									},
								},
							},
						},
					},
				},
			},
			expectedRequests: 1,
			expectedNames:    []string{"vmcp-1"},
		},
		{
			name: "VirtualMCPServer does not reference ExternalAuthConfig",
			authConfig: &mcpv1alpha1.MCPExternalAuthConfig{
				ObjectMeta: metav1.ObjectMeta{
					Name:      "test-auth",
					Namespace: "default",
				},
			},
			virtualMCPServers: []mcpv1alpha1.VirtualMCPServer{
				{
					ObjectMeta: metav1.ObjectMeta{
						Name:      "vmcp-1",
						Namespace: "default",
					},
					Spec: mcpv1alpha1.VirtualMCPServerSpec{},
				},
			},
			expectedRequests: 0,
			expectedNames:    []string{},
		},
		{
			name: "multiple VirtualMCPServers, only one references ExternalAuthConfig",
			authConfig: &mcpv1alpha1.MCPExternalAuthConfig{
				ObjectMeta: metav1.ObjectMeta{
					Name:      "test-auth",
					Namespace: "default",
				},
			},
			virtualMCPServers: []mcpv1alpha1.VirtualMCPServer{
				{
					ObjectMeta: metav1.ObjectMeta{
						Name:      "vmcp-1",
						Namespace: "default",
					},
					Spec: mcpv1alpha1.VirtualMCPServerSpec{
						OutgoingAuth: &mcpv1alpha1.OutgoingAuthConfig{
							Default: &mcpv1alpha1.BackendAuthConfig{
								Type: "external_auth_config_ref",
								ExternalAuthConfigRef: &mcpv1alpha1.ExternalAuthConfigRef{
									Name: "test-auth",
								},
							},
						},
					},
				},
				{
					ObjectMeta: metav1.ObjectMeta{
						Name:      "vmcp-2",
						Namespace: "default",
					},
					Spec: mcpv1alpha1.VirtualMCPServerSpec{},
				},
			},
			expectedRequests: 1,
			expectedNames:    []string{"vmcp-1"},
		},
		{
			name: "no VirtualMCPServers in namespace",
			authConfig: &mcpv1alpha1.MCPExternalAuthConfig{
				ObjectMeta: metav1.ObjectMeta{
					Name:      "test-auth",
					Namespace: "default",
				},
			},
			virtualMCPServers: []mcpv1alpha1.VirtualMCPServer{},
			expectedRequests:  0,
			expectedNames:     []string{},
		},
<<<<<<< HEAD
=======
		{
			name: "VirtualMCPServer with discovered mode - MCPServer references auth config",
			authConfig: &mcpv1alpha1.MCPExternalAuthConfig{
				ObjectMeta: metav1.ObjectMeta{
					Name:      "test-auth",
					Namespace: "default",
				},
			},
			virtualMCPServers: []mcpv1alpha1.VirtualMCPServer{
				{
					ObjectMeta: metav1.ObjectMeta{
						Name:      "vmcp-discovered",
						Namespace: "default",
					},
					Spec: mcpv1alpha1.VirtualMCPServerSpec{
						GroupRef: mcpv1alpha1.GroupRef{
							Name: "test-group",
						},
						OutgoingAuth: &mcpv1alpha1.OutgoingAuthConfig{
							Source: "discovered",
						},
					},
				},
			},
			mcpGroups: []mcpv1alpha1.MCPGroup{
				{
					ObjectMeta: metav1.ObjectMeta{
						Name:      "test-group",
						Namespace: "default",
					},
				},
			},
			mcpServers: []mcpv1alpha1.MCPServer{
				{
					ObjectMeta: metav1.ObjectMeta{
						Name:      "backend-server",
						Namespace: "default",
					},
					Spec: mcpv1alpha1.MCPServerSpec{
						GroupRef: "test-group",
						ExternalAuthConfigRef: &mcpv1alpha1.ExternalAuthConfigRef{
							Name: "test-auth",
						},
					},
				},
			},
			expectedRequests: 1,
			expectedNames:    []string{"vmcp-discovered"},
		},
		{
			name: "VirtualMCPServer with discovered mode - no MCPServer references auth config",
			authConfig: &mcpv1alpha1.MCPExternalAuthConfig{
				ObjectMeta: metav1.ObjectMeta{
					Name:      "test-auth",
					Namespace: "default",
				},
			},
			virtualMCPServers: []mcpv1alpha1.VirtualMCPServer{
				{
					ObjectMeta: metav1.ObjectMeta{
						Name:      "vmcp-discovered",
						Namespace: "default",
					},
					Spec: mcpv1alpha1.VirtualMCPServerSpec{
						GroupRef: mcpv1alpha1.GroupRef{
							Name: "test-group",
						},
						OutgoingAuth: &mcpv1alpha1.OutgoingAuthConfig{
							Source: "discovered",
						},
					},
				},
			},
			mcpGroups: []mcpv1alpha1.MCPGroup{
				{
					ObjectMeta: metav1.ObjectMeta{
						Name:      "test-group",
						Namespace: "default",
					},
				},
			},
			mcpServers: []mcpv1alpha1.MCPServer{
				{
					ObjectMeta: metav1.ObjectMeta{
						Name:      "backend-server",
						Namespace: "default",
					},
					Spec: mcpv1alpha1.MCPServerSpec{
						GroupRef: "test-group",
						ExternalAuthConfigRef: &mcpv1alpha1.ExternalAuthConfigRef{
							Name: "other-auth",
						},
					},
				},
			},
			expectedRequests: 0,
			expectedNames:    []string{},
		},
		{
			name: "VirtualMCPServer with discovered mode - MCPRemoteProxy references auth config",
			authConfig: &mcpv1alpha1.MCPExternalAuthConfig{
				ObjectMeta: metav1.ObjectMeta{
					Name:      "test-auth",
					Namespace: "default",
				},
			},
			virtualMCPServers: []mcpv1alpha1.VirtualMCPServer{
				{
					ObjectMeta: metav1.ObjectMeta{
						Name:      "vmcp-discovered",
						Namespace: "default",
					},
					Spec: mcpv1alpha1.VirtualMCPServerSpec{
						GroupRef: mcpv1alpha1.GroupRef{
							Name: "test-group",
						},
						OutgoingAuth: &mcpv1alpha1.OutgoingAuthConfig{
							Source: "discovered",
						},
					},
				},
			},
			mcpGroups: []mcpv1alpha1.MCPGroup{
				{
					ObjectMeta: metav1.ObjectMeta{
						Name:      "test-group",
						Namespace: "default",
					},
				},
			},
			mcpRemoteProxies: []mcpv1alpha1.MCPRemoteProxy{
				{
					ObjectMeta: metav1.ObjectMeta{
						Name:      "backend-proxy",
						Namespace: "default",
					},
					Spec: mcpv1alpha1.MCPRemoteProxySpec{
						GroupRef: "test-group",
						ExternalAuthConfigRef: &mcpv1alpha1.ExternalAuthConfigRef{
							Name: "test-auth",
						},
					},
				},
			},
			expectedRequests: 1,
			expectedNames:    []string{"vmcp-discovered"},
		},
		{
			name: "VirtualMCPServer with discovered mode - no MCPRemoteProxy references auth config",
			authConfig: &mcpv1alpha1.MCPExternalAuthConfig{
				ObjectMeta: metav1.ObjectMeta{
					Name:      "test-auth",
					Namespace: "default",
				},
			},
			virtualMCPServers: []mcpv1alpha1.VirtualMCPServer{
				{
					ObjectMeta: metav1.ObjectMeta{
						Name:      "vmcp-discovered",
						Namespace: "default",
					},
					Spec: mcpv1alpha1.VirtualMCPServerSpec{
						GroupRef: mcpv1alpha1.GroupRef{
							Name: "test-group",
						},
						OutgoingAuth: &mcpv1alpha1.OutgoingAuthConfig{
							Source: "discovered",
						},
					},
				},
			},
			mcpGroups: []mcpv1alpha1.MCPGroup{
				{
					ObjectMeta: metav1.ObjectMeta{
						Name:      "test-group",
						Namespace: "default",
					},
				},
			},
			mcpRemoteProxies: []mcpv1alpha1.MCPRemoteProxy{
				{
					ObjectMeta: metav1.ObjectMeta{
						Name:      "backend-proxy",
						Namespace: "default",
					},
					Spec: mcpv1alpha1.MCPRemoteProxySpec{
						GroupRef: "test-group",
						ExternalAuthConfigRef: &mcpv1alpha1.ExternalAuthConfigRef{
							Name: "other-auth",
						},
					},
				},
			},
			expectedRequests: 0,
			expectedNames:    []string{},
		},
>>>>>>> 6ef1a625
	}

	for _, tt := range tests {
		t.Run(tt.name, func(t *testing.T) {
			t.Parallel()

			// Create scheme
			scheme := runtime.NewScheme()
			err := mcpv1alpha1.AddToScheme(scheme)
			require.NoError(t, err)

			// Create objects slice
			objs := []client.Object{tt.authConfig}
			for i := range tt.virtualMCPServers {
				objs = append(objs, &tt.virtualMCPServers[i])
			}
<<<<<<< HEAD

			// Create fake client
			fakeClient := fake.NewClientBuilder().
				WithScheme(scheme).
				WithObjects(objs...).
=======
			for i := range tt.mcpGroups {
				objs = append(objs, &tt.mcpGroups[i])
			}
			for i := range tt.mcpServers {
				objs = append(objs, &tt.mcpServers[i])
			}
			for i := range tt.mcpRemoteProxies {
				objs = append(objs, &tt.mcpRemoteProxies[i])
			}

			// Create fake client with field indexers for groupRef fields
			fakeClient := fake.NewClientBuilder().
				WithScheme(scheme).
				WithObjects(objs...).
				WithIndex(&mcpv1alpha1.MCPServer{}, "spec.groupRef", func(obj client.Object) []string {
					mcpServer := obj.(*mcpv1alpha1.MCPServer)
					if mcpServer.Spec.GroupRef == "" {
						return nil
					}
					return []string{mcpServer.Spec.GroupRef}
				}).
				WithIndex(&mcpv1alpha1.MCPRemoteProxy{}, "spec.groupRef", func(obj client.Object) []string {
					mcpRemoteProxy := obj.(*mcpv1alpha1.MCPRemoteProxy)
					if mcpRemoteProxy.Spec.GroupRef == "" {
						return nil
					}
					return []string{mcpRemoteProxy.Spec.GroupRef}
				}).
>>>>>>> 6ef1a625
				Build()

			// Create reconciler
			r := &VirtualMCPServerReconciler{
				Client: fakeClient,
				Scheme: scheme,
			}

			// Test the watch handler
			requests := r.mapExternalAuthConfigToVirtualMCPServer(context.Background(), tt.authConfig)

			// Verify results
			assert.Equal(t, tt.expectedRequests, len(requests), "Expected %d requests, got %d", tt.expectedRequests, len(requests))

			// Verify request names
			if len(tt.expectedNames) > 0 {
				requestNames := make([]string, len(requests))
				for i, req := range requests {
					requestNames[i] = req.Name
				}
				assert.ElementsMatch(t, tt.expectedNames, requestNames)
			}
		})
	}
}

// TestMapToolConfigToVirtualMCPServer tests the ToolConfig watch handler
func TestMapToolConfigToVirtualMCPServer(t *testing.T) {
	t.Parallel()

	tests := []struct {
		name              string
		toolConfig        *mcpv1alpha1.MCPToolConfig
		virtualMCPServers []mcpv1alpha1.VirtualMCPServer
		expectedRequests  int
		expectedNames     []string
	}{
		{
			name: "VirtualMCPServer references ToolConfig in Aggregation.Tools",
			toolConfig: &mcpv1alpha1.MCPToolConfig{
				ObjectMeta: metav1.ObjectMeta{
					Name:      "test-tool-config",
					Namespace: "default",
				},
			},
			virtualMCPServers: []mcpv1alpha1.VirtualMCPServer{
				{
					ObjectMeta: metav1.ObjectMeta{
						Name:      "vmcp-1",
						Namespace: "default",
					},
					Spec: mcpv1alpha1.VirtualMCPServerSpec{
						Aggregation: &mcpv1alpha1.AggregationConfig{
							Tools: []mcpv1alpha1.WorkloadToolConfig{
								{
									ToolConfigRef: &mcpv1alpha1.ToolConfigRef{
										Name: "test-tool-config",
									},
								},
							},
						},
					},
				},
			},
			expectedRequests: 1,
			expectedNames:    []string{"vmcp-1"},
		},
		{
			name: "no VirtualMCPServers reference ToolConfig",
			toolConfig: &mcpv1alpha1.MCPToolConfig{
				ObjectMeta: metav1.ObjectMeta{
					Name:      "test-tool-config",
					Namespace: "default",
				},
			},
			virtualMCPServers: []mcpv1alpha1.VirtualMCPServer{
				{
					ObjectMeta: metav1.ObjectMeta{
						Name:      "vmcp-1",
						Namespace: "default",
					},
					Spec: mcpv1alpha1.VirtualMCPServerSpec{},
				},
			},
			expectedRequests: 0,
			expectedNames:    []string{},
		},
		{
			name: "multiple VirtualMCPServers reference same ToolConfig",
			toolConfig: &mcpv1alpha1.MCPToolConfig{
				ObjectMeta: metav1.ObjectMeta{
					Name:      "test-tool-config",
					Namespace: "default",
				},
			},
			virtualMCPServers: []mcpv1alpha1.VirtualMCPServer{
				{
					ObjectMeta: metav1.ObjectMeta{
						Name:      "vmcp-1",
						Namespace: "default",
					},
					Spec: mcpv1alpha1.VirtualMCPServerSpec{
						Aggregation: &mcpv1alpha1.AggregationConfig{
							Tools: []mcpv1alpha1.WorkloadToolConfig{
								{
									ToolConfigRef: &mcpv1alpha1.ToolConfigRef{
										Name: "test-tool-config",
									},
								},
							},
						},
					},
				},
				{
					ObjectMeta: metav1.ObjectMeta{
						Name:      "vmcp-2",
						Namespace: "default",
					},
					Spec: mcpv1alpha1.VirtualMCPServerSpec{
						Aggregation: &mcpv1alpha1.AggregationConfig{
							Tools: []mcpv1alpha1.WorkloadToolConfig{
								{
									ToolConfigRef: &mcpv1alpha1.ToolConfigRef{
										Name: "test-tool-config",
									},
								},
								{
									ToolConfigRef: &mcpv1alpha1.ToolConfigRef{
										Name: "other-tool-config",
									},
								},
							},
						},
					},
				},
			},
			expectedRequests: 2,
			expectedNames:    []string{"vmcp-1", "vmcp-2"},
		},
	}

	for _, tt := range tests {
		t.Run(tt.name, func(t *testing.T) {
			t.Parallel()

			// Create scheme
			scheme := runtime.NewScheme()
			err := mcpv1alpha1.AddToScheme(scheme)
			require.NoError(t, err)

			// Create objects slice
			objs := []client.Object{tt.toolConfig}
			for i := range tt.virtualMCPServers {
				objs = append(objs, &tt.virtualMCPServers[i])
			}

			// Create fake client
			fakeClient := fake.NewClientBuilder().
				WithScheme(scheme).
				WithObjects(objs...).
				Build()

			// Create reconciler
			r := &VirtualMCPServerReconciler{
				Client: fakeClient,
				Scheme: scheme,
			}

			// Test the watch handler
			requests := r.mapToolConfigToVirtualMCPServer(context.Background(), tt.toolConfig)

			// Verify results
			assert.Equal(t, tt.expectedRequests, len(requests), "Expected %d requests, got %d", tt.expectedRequests, len(requests))

			// Verify request names
			if len(tt.expectedNames) > 0 {
				requestNames := make([]string, len(requests))
				for i, req := range requests {
					requestNames[i] = req.Name
				}
				assert.ElementsMatch(t, tt.expectedNames, requestNames)
			}
		})
	}
}

// TestVmcpReferencesToolConfig tests the helper function for checking ToolConfig references
func TestVmcpReferencesToolConfig(t *testing.T) {
	t.Parallel()

	tests := []struct {
		name       string
		vmcp       *mcpv1alpha1.VirtualMCPServer
		configName string
		expected   bool
	}{
		{
			name: "VirtualMCPServer references ToolConfig",
			vmcp: &mcpv1alpha1.VirtualMCPServer{
				Spec: mcpv1alpha1.VirtualMCPServerSpec{
					Aggregation: &mcpv1alpha1.AggregationConfig{
						Tools: []mcpv1alpha1.WorkloadToolConfig{
							{
								ToolConfigRef: &mcpv1alpha1.ToolConfigRef{
									Name: "test-config",
								},
							},
						},
					},
				},
			},
			configName: "test-config",
			expected:   true,
		},
		{
			name: "VirtualMCPServer does not reference ToolConfig",
			vmcp: &mcpv1alpha1.VirtualMCPServer{
				Spec: mcpv1alpha1.VirtualMCPServerSpec{
					Aggregation: &mcpv1alpha1.AggregationConfig{
						Tools: []mcpv1alpha1.WorkloadToolConfig{
							{
								ToolConfigRef: &mcpv1alpha1.ToolConfigRef{
									Name: "other-config",
								},
							},
						},
					},
				},
			},
			configName: "test-config",
			expected:   false,
		},
		{
			name: "VirtualMCPServer has no Aggregation",
			vmcp: &mcpv1alpha1.VirtualMCPServer{
				Spec: mcpv1alpha1.VirtualMCPServerSpec{},
			},
			configName: "test-config",
			expected:   false,
		},
		{
			name: "VirtualMCPServer references ToolConfig among multiple tools",
			vmcp: &mcpv1alpha1.VirtualMCPServer{
				Spec: mcpv1alpha1.VirtualMCPServerSpec{
					Aggregation: &mcpv1alpha1.AggregationConfig{
						Tools: []mcpv1alpha1.WorkloadToolConfig{
							{
								ToolConfigRef: &mcpv1alpha1.ToolConfigRef{
									Name: "other-config",
								},
							},
							{
								ToolConfigRef: &mcpv1alpha1.ToolConfigRef{
									Name: "test-config",
								},
							},
							{
								ToolConfigRef: &mcpv1alpha1.ToolConfigRef{
									Name: "another-config",
								},
							},
						},
					},
				},
			},
			configName: "test-config",
			expected:   true,
		},
	}

	for _, tt := range tests {
		t.Run(tt.name, func(t *testing.T) {
			t.Parallel()

			r := &VirtualMCPServerReconciler{}
			result := r.vmcpReferencesToolConfig(tt.vmcp, tt.configName)
			assert.Equal(t, tt.expected, result)
		})
	}
}

// TestVmcpReferencesExternalAuthConfig tests the helper function for checking ExternalAuthConfig references
func TestVmcpReferencesExternalAuthConfig(t *testing.T) {
	t.Parallel()

	tests := []struct {
<<<<<<< HEAD
		name           string
		vmcp           *mcpv1alpha1.VirtualMCPServer
		authConfigName string
		expected       bool
=======
		name             string
		vmcp             *mcpv1alpha1.VirtualMCPServer
		mcpGroups        []mcpv1alpha1.MCPGroup
		mcpServers       []mcpv1alpha1.MCPServer
		mcpRemoteProxies []mcpv1alpha1.MCPRemoteProxy
		authConfigName   string
		expected         bool
>>>>>>> 6ef1a625
	}{
		{
			name: "VirtualMCPServer references ExternalAuthConfig in default backend auth",
			vmcp: &mcpv1alpha1.VirtualMCPServer{
				Spec: mcpv1alpha1.VirtualMCPServerSpec{
					OutgoingAuth: &mcpv1alpha1.OutgoingAuthConfig{
						Default: &mcpv1alpha1.BackendAuthConfig{
							Type: "external_auth_config_ref",
							ExternalAuthConfigRef: &mcpv1alpha1.ExternalAuthConfigRef{
								Name: "test-auth",
							},
						},
					},
				},
			},
			authConfigName: "test-auth",
			expected:       true,
		},
		{
			name: "VirtualMCPServer references ExternalAuthConfig in per-backend auth",
			vmcp: &mcpv1alpha1.VirtualMCPServer{
				Spec: mcpv1alpha1.VirtualMCPServerSpec{
					OutgoingAuth: &mcpv1alpha1.OutgoingAuthConfig{
						Backends: map[string]mcpv1alpha1.BackendAuthConfig{
							"backend1": {
								Type: "external_auth_config_ref",
								ExternalAuthConfigRef: &mcpv1alpha1.ExternalAuthConfigRef{
									Name: "test-auth",
								},
							},
						},
					},
				},
			},
			authConfigName: "test-auth",
			expected:       true,
		},
		{
			name: "VirtualMCPServer does not reference ExternalAuthConfig",
			vmcp: &mcpv1alpha1.VirtualMCPServer{
				Spec: mcpv1alpha1.VirtualMCPServerSpec{},
			},
			authConfigName: "test-auth",
			expected:       false,
		},
		{
			name: "VirtualMCPServer has no OutgoingAuth",
			vmcp: &mcpv1alpha1.VirtualMCPServer{
				Spec: mcpv1alpha1.VirtualMCPServerSpec{
					OutgoingAuth: nil,
				},
			},
			authConfigName: "test-auth",
			expected:       false,
		},
		{
			name: "VirtualMCPServer references different ExternalAuthConfig",
			vmcp: &mcpv1alpha1.VirtualMCPServer{
				Spec: mcpv1alpha1.VirtualMCPServerSpec{
					OutgoingAuth: &mcpv1alpha1.OutgoingAuthConfig{
						Default: &mcpv1alpha1.BackendAuthConfig{
							Type: "external_auth_config_ref",
							ExternalAuthConfigRef: &mcpv1alpha1.ExternalAuthConfigRef{
								Name: "other-auth",
							},
						},
					},
				},
			},
			authConfigName: "test-auth",
			expected:       false,
		},
		{
			name: "VirtualMCPServer references ExternalAuthConfig in multiple backends",
			vmcp: &mcpv1alpha1.VirtualMCPServer{
				Spec: mcpv1alpha1.VirtualMCPServerSpec{
					OutgoingAuth: &mcpv1alpha1.OutgoingAuthConfig{
						Backends: map[string]mcpv1alpha1.BackendAuthConfig{
							"backend1": {
								Type: "external_auth_config_ref",
								ExternalAuthConfigRef: &mcpv1alpha1.ExternalAuthConfigRef{
									Name: "other-auth",
								},
							},
							"backend2": {
								Type: "external_auth_config_ref",
								ExternalAuthConfigRef: &mcpv1alpha1.ExternalAuthConfigRef{
									Name: "test-auth",
								},
							},
							"backend3": {
								Type: "service_account",
							},
						},
					},
				},
			},
			authConfigName: "test-auth",
			expected:       true,
		},
<<<<<<< HEAD
=======
		{
			name: "VirtualMCPServer with discovered mode - MCPServer references auth config",
			vmcp: &mcpv1alpha1.VirtualMCPServer{
				ObjectMeta: metav1.ObjectMeta{
					Name:      "vmcp-discovered",
					Namespace: "default",
				},
				Spec: mcpv1alpha1.VirtualMCPServerSpec{
					GroupRef: mcpv1alpha1.GroupRef{
						Name: "test-group",
					},
					OutgoingAuth: &mcpv1alpha1.OutgoingAuthConfig{
						Source: "discovered",
					},
				},
			},
			mcpGroups: []mcpv1alpha1.MCPGroup{
				{
					ObjectMeta: metav1.ObjectMeta{
						Name:      "test-group",
						Namespace: "default",
					},
				},
			},
			mcpServers: []mcpv1alpha1.MCPServer{
				{
					ObjectMeta: metav1.ObjectMeta{
						Name:      "backend-server",
						Namespace: "default",
					},
					Spec: mcpv1alpha1.MCPServerSpec{
						GroupRef: "test-group",
						ExternalAuthConfigRef: &mcpv1alpha1.ExternalAuthConfigRef{
							Name: "test-auth",
						},
					},
				},
			},
			authConfigName: "test-auth",
			expected:       true,
		},
		{
			name: "VirtualMCPServer with discovered mode - no MCPServer references auth config",
			vmcp: &mcpv1alpha1.VirtualMCPServer{
				ObjectMeta: metav1.ObjectMeta{
					Name:      "vmcp-discovered",
					Namespace: "default",
				},
				Spec: mcpv1alpha1.VirtualMCPServerSpec{
					GroupRef: mcpv1alpha1.GroupRef{
						Name: "test-group",
					},
					OutgoingAuth: &mcpv1alpha1.OutgoingAuthConfig{
						Source: "discovered",
					},
				},
			},
			mcpGroups: []mcpv1alpha1.MCPGroup{
				{
					ObjectMeta: metav1.ObjectMeta{
						Name:      "test-group",
						Namespace: "default",
					},
				},
			},
			mcpServers: []mcpv1alpha1.MCPServer{
				{
					ObjectMeta: metav1.ObjectMeta{
						Name:      "backend-server",
						Namespace: "default",
					},
					Spec: mcpv1alpha1.MCPServerSpec{
						GroupRef: "test-group",
						ExternalAuthConfigRef: &mcpv1alpha1.ExternalAuthConfigRef{
							Name: "other-auth",
						},
					},
				},
			},
			authConfigName: "test-auth",
			expected:       false,
		},
		{
			name: "VirtualMCPServer with discovered mode - MCPGroup does not exist",
			vmcp: &mcpv1alpha1.VirtualMCPServer{
				ObjectMeta: metav1.ObjectMeta{
					Name:      "vmcp-discovered",
					Namespace: "default",
				},
				Spec: mcpv1alpha1.VirtualMCPServerSpec{
					GroupRef: mcpv1alpha1.GroupRef{
						Name: "nonexistent-group",
					},
					OutgoingAuth: &mcpv1alpha1.OutgoingAuthConfig{
						Source: "discovered",
					},
				},
			},
			authConfigName: "test-auth",
			expected:       false,
		},
		{
			name: "VirtualMCPServer with discovered mode - multiple MCPServers, one references auth config",
			vmcp: &mcpv1alpha1.VirtualMCPServer{
				ObjectMeta: metav1.ObjectMeta{
					Name:      "vmcp-discovered",
					Namespace: "default",
				},
				Spec: mcpv1alpha1.VirtualMCPServerSpec{
					GroupRef: mcpv1alpha1.GroupRef{
						Name: "test-group",
					},
					OutgoingAuth: &mcpv1alpha1.OutgoingAuthConfig{
						Source: "discovered",
					},
				},
			},
			mcpGroups: []mcpv1alpha1.MCPGroup{
				{
					ObjectMeta: metav1.ObjectMeta{
						Name:      "test-group",
						Namespace: "default",
					},
				},
			},
			mcpServers: []mcpv1alpha1.MCPServer{
				{
					ObjectMeta: metav1.ObjectMeta{
						Name:      "backend-server-1",
						Namespace: "default",
					},
					Spec: mcpv1alpha1.MCPServerSpec{
						GroupRef: "test-group",
						ExternalAuthConfigRef: &mcpv1alpha1.ExternalAuthConfigRef{
							Name: "other-auth",
						},
					},
				},
				{
					ObjectMeta: metav1.ObjectMeta{
						Name:      "backend-server-2",
						Namespace: "default",
					},
					Spec: mcpv1alpha1.MCPServerSpec{
						GroupRef: "test-group",
						ExternalAuthConfigRef: &mcpv1alpha1.ExternalAuthConfigRef{
							Name: "test-auth",
						},
					},
				},
				{
					ObjectMeta: metav1.ObjectMeta{
						Name:      "backend-server-3",
						Namespace: "default",
					},
					Spec: mcpv1alpha1.MCPServerSpec{
						GroupRef: "test-group",
					},
				},
			},
			authConfigName: "test-auth",
			expected:       true,
		},
		{
			name: "VirtualMCPServer with discovered mode - MCPRemoteProxy references auth config",
			vmcp: &mcpv1alpha1.VirtualMCPServer{
				ObjectMeta: metav1.ObjectMeta{
					Name:      "vmcp-discovered",
					Namespace: "default",
				},
				Spec: mcpv1alpha1.VirtualMCPServerSpec{
					GroupRef: mcpv1alpha1.GroupRef{
						Name: "test-group",
					},
					OutgoingAuth: &mcpv1alpha1.OutgoingAuthConfig{
						Source: "discovered",
					},
				},
			},
			mcpGroups: []mcpv1alpha1.MCPGroup{
				{
					ObjectMeta: metav1.ObjectMeta{
						Name:      "test-group",
						Namespace: "default",
					},
				},
			},
			mcpRemoteProxies: []mcpv1alpha1.MCPRemoteProxy{
				{
					ObjectMeta: metav1.ObjectMeta{
						Name:      "backend-proxy",
						Namespace: "default",
					},
					Spec: mcpv1alpha1.MCPRemoteProxySpec{
						GroupRef: "test-group",
						ExternalAuthConfigRef: &mcpv1alpha1.ExternalAuthConfigRef{
							Name: "test-auth",
						},
					},
				},
			},
			authConfigName: "test-auth",
			expected:       true,
		},
		{
			name: "VirtualMCPServer with discovered mode - MCPRemoteProxy does not reference auth config",
			vmcp: &mcpv1alpha1.VirtualMCPServer{
				ObjectMeta: metav1.ObjectMeta{
					Name:      "vmcp-discovered",
					Namespace: "default",
				},
				Spec: mcpv1alpha1.VirtualMCPServerSpec{
					GroupRef: mcpv1alpha1.GroupRef{
						Name: "test-group",
					},
					OutgoingAuth: &mcpv1alpha1.OutgoingAuthConfig{
						Source: "discovered",
					},
				},
			},
			mcpGroups: []mcpv1alpha1.MCPGroup{
				{
					ObjectMeta: metav1.ObjectMeta{
						Name:      "test-group",
						Namespace: "default",
					},
				},
			},
			mcpRemoteProxies: []mcpv1alpha1.MCPRemoteProxy{
				{
					ObjectMeta: metav1.ObjectMeta{
						Name:      "backend-proxy",
						Namespace: "default",
					},
					Spec: mcpv1alpha1.MCPRemoteProxySpec{
						GroupRef: "test-group",
						ExternalAuthConfigRef: &mcpv1alpha1.ExternalAuthConfigRef{
							Name: "other-auth",
						},
					},
				},
			},
			authConfigName: "test-auth",
			expected:       false,
		},
>>>>>>> 6ef1a625
	}

	for _, tt := range tests {
		t.Run(tt.name, func(t *testing.T) {
			t.Parallel()

<<<<<<< HEAD
			r := &VirtualMCPServerReconciler{}
			result := r.vmcpReferencesExternalAuthConfig(tt.vmcp, tt.authConfigName)
=======
			// Create scheme
			scheme := runtime.NewScheme()
			err := mcpv1alpha1.AddToScheme(scheme)
			require.NoError(t, err)

			// Create objects slice
			objs := []client.Object{}
			if tt.vmcp.Name != "" {
				objs = append(objs, tt.vmcp)
			}
			for i := range tt.mcpGroups {
				objs = append(objs, &tt.mcpGroups[i])
			}
			for i := range tt.mcpServers {
				objs = append(objs, &tt.mcpServers[i])
			}
			for i := range tt.mcpRemoteProxies {
				objs = append(objs, &tt.mcpRemoteProxies[i])
			}

			// Create fake client with field indexers for groupRef fields
			fakeClient := fake.NewClientBuilder().
				WithScheme(scheme).
				WithObjects(objs...).
				WithIndex(&mcpv1alpha1.MCPServer{}, "spec.groupRef", func(obj client.Object) []string {
					mcpServer := obj.(*mcpv1alpha1.MCPServer)
					if mcpServer.Spec.GroupRef == "" {
						return nil
					}
					return []string{mcpServer.Spec.GroupRef}
				}).
				WithIndex(&mcpv1alpha1.MCPRemoteProxy{}, "spec.groupRef", func(obj client.Object) []string {
					mcpRemoteProxy := obj.(*mcpv1alpha1.MCPRemoteProxy)
					if mcpRemoteProxy.Spec.GroupRef == "" {
						return nil
					}
					return []string{mcpRemoteProxy.Spec.GroupRef}
				}).
				Build()

			r := &VirtualMCPServerReconciler{
				Client: fakeClient,
				Scheme: scheme,
			}
			result := r.vmcpReferencesExternalAuthConfig(context.Background(), tt.vmcp, tt.authConfigName)
>>>>>>> 6ef1a625
			assert.Equal(t, tt.expected, result)
		})
	}
}<|MERGE_RESOLUTION|>--- conflicted
+++ resolved
@@ -763,12 +763,9 @@
 		name              string
 		authConfig        *mcpv1alpha1.MCPExternalAuthConfig
 		virtualMCPServers []mcpv1alpha1.VirtualMCPServer
-<<<<<<< HEAD
-=======
 		mcpGroups         []mcpv1alpha1.MCPGroup
 		mcpServers        []mcpv1alpha1.MCPServer
 		mcpRemoteProxies  []mcpv1alpha1.MCPRemoteProxy
->>>>>>> 6ef1a625
 		expectedRequests  int
 		expectedNames     []string
 	}{
@@ -900,8 +897,6 @@
 			expectedRequests:  0,
 			expectedNames:     []string{},
 		},
-<<<<<<< HEAD
-=======
 		{
 			name: "VirtualMCPServer with discovered mode - MCPServer references auth config",
 			authConfig: &mcpv1alpha1.MCPExternalAuthConfig{
@@ -1098,7 +1093,6 @@
 			expectedRequests: 0,
 			expectedNames:    []string{},
 		},
->>>>>>> 6ef1a625
 	}
 
 	for _, tt := range tests {
@@ -1115,13 +1109,6 @@
 			for i := range tt.virtualMCPServers {
 				objs = append(objs, &tt.virtualMCPServers[i])
 			}
-<<<<<<< HEAD
-
-			// Create fake client
-			fakeClient := fake.NewClientBuilder().
-				WithScheme(scheme).
-				WithObjects(objs...).
-=======
 			for i := range tt.mcpGroups {
 				objs = append(objs, &tt.mcpGroups[i])
 			}
@@ -1150,7 +1137,6 @@
 					}
 					return []string{mcpRemoteProxy.Spec.GroupRef}
 				}).
->>>>>>> 6ef1a625
 				Build()
 
 			// Create reconciler
@@ -1437,12 +1423,6 @@
 	t.Parallel()
 
 	tests := []struct {
-<<<<<<< HEAD
-		name           string
-		vmcp           *mcpv1alpha1.VirtualMCPServer
-		authConfigName string
-		expected       bool
-=======
 		name             string
 		vmcp             *mcpv1alpha1.VirtualMCPServer
 		mcpGroups        []mcpv1alpha1.MCPGroup
@@ -1450,7 +1430,6 @@
 		mcpRemoteProxies []mcpv1alpha1.MCPRemoteProxy
 		authConfigName   string
 		expected         bool
->>>>>>> 6ef1a625
 	}{
 		{
 			name: "VirtualMCPServer references ExternalAuthConfig in default backend auth",
@@ -1551,8 +1530,6 @@
 			authConfigName: "test-auth",
 			expected:       true,
 		},
-<<<<<<< HEAD
-=======
 		{
 			name: "VirtualMCPServer with discovered mode - MCPServer references auth config",
 			vmcp: &mcpv1alpha1.VirtualMCPServer{
@@ -1798,17 +1775,12 @@
 			authConfigName: "test-auth",
 			expected:       false,
 		},
->>>>>>> 6ef1a625
 	}
 
 	for _, tt := range tests {
 		t.Run(tt.name, func(t *testing.T) {
 			t.Parallel()
 
-<<<<<<< HEAD
-			r := &VirtualMCPServerReconciler{}
-			result := r.vmcpReferencesExternalAuthConfig(tt.vmcp, tt.authConfigName)
-=======
 			// Create scheme
 			scheme := runtime.NewScheme()
 			err := mcpv1alpha1.AddToScheme(scheme)
@@ -1854,7 +1826,6 @@
 				Scheme: scheme,
 			}
 			result := r.vmcpReferencesExternalAuthConfig(context.Background(), tt.vmcp, tt.authConfigName)
->>>>>>> 6ef1a625
 			assert.Equal(t, tt.expected, result)
 		})
 	}
