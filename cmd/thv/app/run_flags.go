--- conflicted
+++ resolved
@@ -453,9 +453,7 @@
 			finalOtelSamplingRate, runFlags.OtelHeaders, runFlags.OtelInsecure, finalOtelEnvironmentVariables).
 		WithToolsFilter(runFlags.ToolsFilter)
 
-<<<<<<< HEAD
 	imageMetadata, _ := serverMetadata.(*registry.ImageMetadata)
-=======
 	// Process environment files
 	var err error
 	if runFlags.EnvFile != "" {
@@ -471,7 +469,6 @@
 		}
 	}
 
->>>>>>> a83fcb93
 	return builder.Build(ctx, imageMetadata, envVars, envVarValidator)
 }
 
