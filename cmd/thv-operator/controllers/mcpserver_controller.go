--- conflicted
+++ resolved
@@ -557,9 +557,6 @@
 		}
 	}
 
-<<<<<<< HEAD
-	env = ensureRequiredEnvVars(env)
-=======
 	// Prepare ProxyRunner's pod and container security context
 	proxyRunnerPodSecurityContext := &corev1.PodSecurityContext{
 		RunAsNonRoot: ptr.To(true),
@@ -576,7 +573,8 @@
 		AllowPrivilegeEscalation: ptr.To(false),
 		ReadOnlyRootFilesystem:   ptr.To(true),
 	}
->>>>>>> 6c8d3e20
+
+	env = ensureRequiredEnvVars(env)
 
 	dep := &appsv1.Deployment{
 		ObjectMeta: metav1.ObjectMeta{
