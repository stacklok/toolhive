--- conflicted
+++ resolved
@@ -186,9 +186,6 @@
 #           pr: "{{.params.pr_number}}"
 #           environment: "{{.steps.confirm_deploy.content.environment}}"
 #         depends_on: ["confirm_deploy"]
-<<<<<<< HEAD
-#         condition: "{{.steps.confirm_deploy.action == 'accept'}}"
-=======
 #         condition: "{{.steps.confirm_deploy.action == 'accept'}}"
 
 # ===== OBSERVABILITY =====
@@ -214,5 +211,4 @@
 #   include_request_data: true  # Include request data in audit logs
 #   include_response_data: false  # Include response data in audit logs
 #   max_data_size: 10000  # Max size of request/response data (bytes)
-#   log_file: "/var/log/vmcp/audit.log"  # Log file path (empty = stdout)
->>>>>>> 6ef1a625
+#   log_file: "/var/log/vmcp/audit.log"  # Log file path (empty = stdout)