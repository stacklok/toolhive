{
<<<<<<< HEAD
    "last_updated": "2025-06-16 00:22:47",
    "servers": {
        "atlassian": {
            "args": [],
            "description": "Model Context Protocol (MCP) server for Atlassian products (Confluence and Jira). This integration supports both Confluence & Jira Cloud and Server/Data Center deployments.",
            "env_vars": [
                {
                    "description": "Confluence URL (e.g., https://your-domain.atlassian.net/wiki)",
                    "name": "CONFLUENCE_URL",
                    "required": false
                },
                {
                    "description": "Confluence username/email for Cloud deployments",
                    "name": "CONFLUENCE_USERNAME",
                    "required": false
                },
                {
                    "description": "Confluence API token for Cloud deployments",
                    "name": "CONFLUENCE_API_TOKEN",
                    "required": false,
                    "secret": true
                },
                {
                    "description": "Confluence Personal Access Token for Server/Data Center deployments",
                    "name": "CONFLUENCE_PERSONAL_TOKEN",
                    "required": false,
                    "secret": true
                },
                {
                    "description": "Verify SSL certificates for Confluence Server/Data Center (true/false)",
                    "name": "CONFLUENCE_SSL_VERIFY",
                    "required": false
                },
                {
                    "description": "Comma-separated list of Confluence space keys to filter search results",
                    "name": "CONFLUENCE_SPACES_FILTER",
                    "required": false
                },
                {
                    "description": "Jira URL (e.g., https://your-domain.atlassian.net)",
                    "name": "JIRA_URL",
                    "required": false
                },
                {
                    "description": "Jira username/email for Cloud deployments",
                    "name": "JIRA_USERNAME",
                    "required": false
                },
                {
                    "description": "Jira API token for Cloud deployments",
                    "name": "JIRA_API_TOKEN",
                    "required": false,
                    "secret": true
                },
                {
                    "description": "Jira Personal Access Token for Server/Data Center deployments",
                    "name": "JIRA_PERSONAL_TOKEN",
                    "required": false,
                    "secret": true
                },
                {
                    "description": "Verify SSL certificates for Jira Server/Data Center (true/false)",
                    "name": "JIRA_SSL_VERIFY",
                    "required": false
                },
                {
                    "description": "Comma-separated list of Jira project keys to filter search results",
                    "name": "JIRA_PROJECTS_FILTER",
                    "required": false
                },
                {
                    "description": "Run in read-only mode (disables all write operations)",
                    "name": "READ_ONLY_MODE",
                    "required": false
                },
                {
                    "description": "Increase logging verbosity",
                    "name": "MCP_VERBOSE",
                    "required": false
                }
            ],
            "image": "mcp/atlassian:latest",
            "metadata": {
                "last_updated": "2025-06-16T00:22:43Z",
                "pulls": 6689,
                "stars": 1913
            },
            "permissions": {
                "network": {
                    "outbound": {
                        "allow_host": [
                            "atlassian.net",
                            "atlassian.com"
                        ],
                        "allow_port": [
                            443
                        ],
                        "allow_transport": [
                            "tcp"
                        ],
                        "insecure_allow_all": false
                    }
                },
                "read": [],
                "write": []
            },
            "repository_url": "https://github.com/sooperset/mcp-atlassian",
            "tags": [
                "atlassian",
                "confluence",
                "jira",
                "wiki",
                "issue-tracking",
                "project-management",
                "documentation",
                "cloud",
                "server",
                "data-center"
            ],
            "tools": [
                "confluence_search",
                "confluence_get_page",
                "confluence_get_page_children",
                "confluence_get_page_ancestors",
                "confluence_get_comments",
                "confluence_create_page",
                "confluence_update_page",
                "confluence_delete_page",
                "confluence_attach_content",
                "jira_get_issue",
                "jira_search",
                "jira_get_project_issues",
                "jira_get_epic_issues",
                "jira_create_issue",
                "jira_update_issue",
                "jira_delete_issue",
                "jira_get_transitions",
                "jira_transition_issue",
                "jira_add_comment",
                "jira_add_worklog",
                "jira_get_worklog",
                "jira_download_attachments",
                "jira_link_to_epic",
                "jira_get_agile_boards",
                "jira_get_board_issues",
                "jira_get_sprints_from_board",
                "jira_get_sprint_issues"
            ],
            "transport": "stdio"
        },
        "everything": {
=======
  "$schema": "https://raw.githubusercontent.com/stacklok/toolhive/main/docs/registry/schema.json",
  "last_updated": "2025-07-07T00:23:43Z",
  "servers": {
    "atlassian": {
      "args": [],
      "description": "Model Context Protocol (MCP) server for Atlassian products (Confluence and Jira). This integration supports both Confluence \u0026 Jira Cloud and Server/Data Center deployments.",
      "env_vars": [
        {
          "description": "Confluence URL (e.g., https://your-domain.atlassian.net/wiki)",
          "name": "CONFLUENCE_URL",
          "required": false
        },
        {
          "description": "Confluence username/email for Cloud deployments",
          "name": "CONFLUENCE_USERNAME",
          "required": false
        },
        {
          "description": "Confluence API token for Cloud deployments",
          "name": "CONFLUENCE_API_TOKEN",
          "required": false,
          "secret": true
        },
        {
          "description": "Confluence Personal Access Token for Server/Data Center deployments",
          "name": "CONFLUENCE_PERSONAL_TOKEN",
          "required": false,
          "secret": true
        },
        {
          "description": "Verify SSL certificates for Confluence Server/Data Center (true/false)",
          "name": "CONFLUENCE_SSL_VERIFY",
          "required": false
        },
        {
          "description": "Comma-separated list of Confluence space keys to filter search results",
          "name": "CONFLUENCE_SPACES_FILTER",
          "required": false
        },
        {
          "description": "Jira URL (e.g., https://your-domain.atlassian.net)",
          "name": "JIRA_URL",
          "required": false
        },
        {
          "description": "Jira username/email for Cloud deployments",
          "name": "JIRA_USERNAME",
          "required": false
        },
        {
          "description": "Jira API token for Cloud deployments",
          "name": "JIRA_API_TOKEN",
          "required": false,
          "secret": true
        },
        {
          "description": "Jira Personal Access Token for Server/Data Center deployments",
          "name": "JIRA_PERSONAL_TOKEN",
          "required": false,
          "secret": true
        },
        {
          "description": "Verify SSL certificates for Jira Server/Data Center (true/false)",
          "name": "JIRA_SSL_VERIFY",
          "required": false
        },
        {
          "description": "Comma-separated list of Jira project keys to filter search results",
          "name": "JIRA_PROJECTS_FILTER",
          "required": false
        },
        {
          "description": "Run in read-only mode (disables all write operations)",
          "name": "READ_ONLY_MODE",
          "required": false
        },
        {
          "description": "Increase logging verbosity",
          "name": "MCP_VERBOSE",
          "required": false
        },
        {
          "description": "Comma-separated list of tool names to enable (if not set, all tools are enabled)",
          "name": "ENABLED_TOOLS",
          "required": false
        }
      ],
      "image": "ghcr.io/sooperset/mcp-atlassian:latest",
      "metadata": {
        "last_updated": "2025-07-07T00:23:38Z",
        "pulls": 8559,
        "stars": 2306
      },
      "permissions": {
        "network": {
          "outbound": {
            "allow_host": [
              ".atlassian.net",
              ".atlassian.com"
            ],
            "allow_port": [
              443
            ],
            "allow_transport": [
              "tcp"
            ],
            "insecure_allow_all": false
          }
        },
        "read": [],
        "write": []
      },
      "repository_url": "https://github.com/sooperset/mcp-atlassian",
      "status": "Active",
      "tags": [
        "atlassian",
        "confluence",
        "jira",
        "wiki",
        "issue-tracking",
        "project-management",
        "documentation",
        "cloud",
        "server",
        "data-center"
      ],
      "tier": "Community",
      "tools": [
        "confluence_search",
        "confluence_get_page",
        "confluence_get_page_children",
        "confluence_get_comments",
        "confluence_get_labels",
        "confluence_add_label",
        "confluence_create_page",
        "confluence_update_page",
        "confluence_delete_page",
        "confluence_add_comment",
        "confluence_search_user",
        "jira_get_user_profile",
        "jira_get_issue",
        "jira_search",
        "jira_search_fields",
        "jira_get_project_issues",
        "jira_get_transitions",
        "jira_get_worklog",
        "jira_download_attachments",
        "jira_get_agile_boards",
        "jira_get_board_issues",
        "jira_get_sprints_from_board",
        "jira_get_sprint_issues",
        "jira_get_link_types",
        "jira_create_issue",
        "jira_batch_create_issues",
        "jira_batch_get_changelogs",
        "jira_update_issue",
        "jira_delete_issue",
        "jira_add_comment",
        "jira_add_worklog",
        "jira_link_to_epic",
        "jira_create_issue_link",
        "jira_remove_issue_link",
        "jira_transition_issue",
        "jira_create_sprint",
        "jira_update_sprint",
        "jira_get_project_versions",
        "jira_get_all_projects",
        "jira_create_version",
        "jira_batch_create_versions"
      ],
      "transport": "stdio"
    },
    "aws-kb-retrieval-server": {
      "args": [],
      "description": "MCP server for retrieving information from the AWS Knowledge Base using the Bedrock Agent Runtime.",
      "env_vars": [
        {
          "description": "AWS access key ID for Bedrock Agent Runtime operations",
          "name": "AWS_ACCESS_KEY_ID",
          "required": true,
          "secret": true
        },
        {
          "description": "AWS secret access key for Bedrock Agent Runtime operations",
          "name": "AWS_SECRET_ACCESS_KEY",
          "required": true,
          "secret": true
        },
        {
          "description": "AWS region where the Knowledge Base is located",
          "name": "AWS_REGION",
          "required": true
        }
      ],
      "image": "mcp/aws-kb-retrieval-server:latest",
      "metadata": {
        "last_updated": "2025-07-07T00:23:40Z",
        "pulls": 4803,
        "stars": 58024
      },
      "permissions": {
        "network": {
          "outbound": {
            "allow_host": [],
            "allow_port": [
              443
            ],
            "allow_transport": [
              "tcp"
            ],
            "insecure_allow_all": true
          }
        },
        "read": [],
        "write": []
      },
      "repository_url": "https://github.com/modelcontextprotocol/servers",
      "status": "Deprecated",
      "tags": [
        "agent",
        "aws",
        "aws-kb-retrieval-server",
        "base",
        "bedrock",
        "information",
        "knowledge",
        "retrieval",
        "retrieving",
        "runtime"
      ],
      "tier": "Community",
      "tools": [
        "retrieve_from_aws_kb"
      ],
      "transport": "stdio"
    },
    "brave-search": {
      "args": [],
      "description": "MCP server that integrates the Brave Search API, providing both web and local search capabilities.",
      "env_vars": [
        {
          "description": "Brave Search API key for web and local search capabilities",
          "name": "BRAVE_API_KEY",
          "required": true,
          "secret": true
        }
      ],
      "image": "mcp/brave-search:latest",
      "metadata": {
        "last_updated": "2025-07-07T00:23:39Z",
        "pulls": 8354,
        "stars": 58024
      },
      "permissions": {
        "network": {
          "outbound": {
            "allow_host": [
              "brave.com",
              "api.search.brave.com"
            ],
            "allow_port": [
              443
            ],
            "allow_transport": [
              "tcp"
            ],
            "insecure_allow_all": false
          }
        },
        "read": [],
        "write": []
      },
      "repository_url": "https://github.com/modelcontextprotocol/servers",
      "status": "Deprecated",
      "tags": [
        "api",
        "both",
        "brave",
        "brave-search",
        "brave_local_search",
        "capabilities",
        "execute",
        "integrates",
        "local",
        "providing"
      ],
      "tier": "Community",
      "tools": [
        "brave_web_search",
        "brave_local_search"
      ],
      "transport": "stdio"
    },
    "elasticsearch": {
      "args": [],
      "description": "Connect to your Elasticsearch data directly from any MCP Client.",
      "env_vars": [
        {
          "description": "Your Elasticsearch instance URL",
          "name": "ES_URL",
          "required": true
        },
        {
          "description": "Elasticsearch API key for authentication",
          "name": "ES_API_KEY",
          "required": false,
          "secret": true
        },
        {
          "description": "Elasticsearch username for basic authentication",
          "name": "ES_USERNAME",
          "required": false
        },
        {
          "description": "Elasticsearch password for basic authentication",
          "name": "ES_PASSWORD",
          "required": false,
          "secret": true
        },
        {
          "description": "Path to custom CA certificate for Elasticsearch SSL/TLS",
          "name": "ES_CA_CERT",
          "required": false
        },
        {
          "description": "Set to '1' or 'true' to skip SSL certificate verification",
          "name": "ES_SSL_SKIP_VERIFY",
          "required": false
        },
        {
          "description": "Path prefix for Elasticsearch instance exposed at a non-root path",
          "name": "ES_PATH_PREFIX",
          "required": false
        },
        {
          "description": "Server assumes Elasticsearch 9.x. Set to 8 target Elasticsearch 8.x",
          "name": "ES_VERSION",
          "required": false
        }
      ],
      "image": "mcp/elasticsearch:latest",
      "metadata": {
        "last_updated": "2025-07-07T00:23:43Z",
        "pulls": 6276,
        "stars": 321
      },
      "permissions": {
        "network": {
          "outbound": {
            "allow_host": [],
            "allow_port": [
              443,
              9200
            ],
            "allow_transport": [
              "tcp"
            ],
            "insecure_allow_all": true
          }
        },
        "read": [],
        "write": []
      },
      "repository_url": "https://github.com/elastic/mcp-server-elasticsearch",
      "status": "Active",
      "tags": [
        "elasticsearch",
        "search",
        "analytics",
        "data",
        "alerting",
        "observability",
        "metrics",
        "logs"
      ],
      "tier": "Official",
      "tools": [
        "get_mappings",
        "get_shards",
        "list_indices",
        "search"
      ],
      "transport": "stdio"
    },
    "everart": {
      "args": [],
      "description": "Image generation server for Claude Desktop using EverArt's API.",
      "env_vars": [
        {
          "description": "EverArt API key for image generation",
          "name": "EVERART_API_KEY",
          "required": true,
          "secret": true
        }
      ],
      "image": "mcp/everart:latest",
      "metadata": {
        "last_updated": "2025-07-07T00:23:41Z",
        "pulls": 8821,
        "stars": 58024
      },
      "permissions": {
        "network": {
          "outbound": {
            "allow_host": [],
            "allow_port": [
              443
            ],
            "allow_transport": [
              "tcp"
            ],
            "insecure_allow_all": false
          }
        },
        "read": [],
        "write": []
      },
      "repository_url": "https://github.com/modelcontextprotocol/servers",
      "status": "Deprecated",
      "tags": [
        "api",
        "claude",
        "desktop",
        "everart",
        "generation",
        "image",
        "tools",
        "using"
      ],
      "tier": "Community",
      "tools": [
        "generate_image"
      ],
      "transport": "stdio"
    },
    "everything": {
>>>>>>> b3074374
      "args": [],
      "description": "This MCP server attempts to exercise all the features of the MCP protocol",
      "env_vars": [],
      "image": "mcp/everything:latest",
      "metadata": {
<<<<<<< HEAD
        "last_updated": "2025-06-17T00:21:54Z",
        "pulls": 9154,
        "stars": 54102
=======
        "last_updated": "2025-07-07T00:23:42Z",
        "pulls": 11442,
        "stars": 58024
>>>>>>> b3074374
      },
      "permissions": {
        "network": {
          "outbound": {
            "allow_host": [],
            "allow_port": [],
            "allow_transport": [],
            "insecure_allow_all": false
          }
        },
        "read": [],
        "write": []
      },
      "repository_url": "https://github.com/modelcontextprotocol/servers",
      "status": "Active",
      "tags": [
        "adds",
        "all",
        "attempts",
        "demonstrates",
        "everything",
        "exercise",
        "features",
        "returns",
        "simple",
        "tools"
      ],
      "tier": "Community",
      "tools": [
        "echo",
        "add",
        "longRunningOperation",
        "sampleLLM",
        "getTinyImage",
        "printEnv",
        "annotatedMessage"
      ],
      "transport": "stdio"
    },
<<<<<<< HEAD
        "fetch": {
            "args": [],
            "description": "A Model Context Protocol server that provides web content fetching capabilities",
            "env_vars": [],
            "image": "mcp/fetch:latest",
            "metadata": {
                "last_updated": "2025-06-16T00:22:46Z",
                "pulls": 8358,
                "stars": 53890
            },
            "permissions": {
                "network": {
                    "outbound": {
                        "allow_host": [
                            "github.com"
                        ],
                        "allow_port": [
                            443
                        ],
                        "allow_transport": [
                            "tcp"
                        ],
                        "insecure_allow_all": true
                    }
                },
                "read": [],
                "write": []
            },
            "repository_url": "https://github.com/modelcontextprotocol/servers",
            "tags": [
                "content",
                "html",
                "markdown",
                "fetch",
                "fetching",
                "get",
                "wget",
                "json",
                "curl",
                "modelcontextprotocol"
            ],
            "tools": [
                "fetch"
            ],
            "transport": "stdio"
        },
        "filesystem": {
            "args": [],
            "description": "Node.js server implementing Model Context Protocol (MCP) for filesystem operations.",
            "env_vars": [],
            "image": "mcp/filesystem:latest",
            "metadata": {
                "last_updated": "2025-06-16T00:22:41Z",
                "pulls": 12611,
                "stars": 53890
            },
            "permissions": {
                "network": {
                    "outbound": {
                        "allow_host": [],
                        "allow_port": [
                            443
                        ],
                        "allow_transport": [
                            "tcp"
                        ],
                        "insecure_allow_all": false
                    }
                },
                "read": [
                    "/tmp"
                ],
                "write": [
                    "/tmp"
                ]
            },
            "repository_url": "https://github.com/modelcontextprotocol/servers",
            "tags": [
                "create_directory",
                "edit_file",
                "filesystem",
                "get_file_info",
                "implementing",
                "list_allowed_directories",
                "list_directory",
                "move_file",
                "node",
                "operations"
            ],
            "tools": [
                "read_file",
                "read_multiple_files",
                "write_file",
                "edit_file",
                "create_directory",
                "list_directory",
                "move_file",
                "search_files",
                "get_file_info",
                "list_allowed_directories"
            ],
            "transport": "stdio"
        },
        "firecrawl": {
            "args": [],
            "description": "A powerful web scraping and content extraction MCP server that provides advanced crawling, search, and structured data extraction capabilities with LLM integration.",
            "env_vars": [
                {
                    "description": "API key for FireCrawl service authentication",
                    "name": "FIRECRAWL_API_KEY",
                    "required": true,
                    "secret": true
                },
                {
                    "description": "FireCrawl API URL (default: https://api.firecrawl.dev/v1)",
                    "name": "FIRECRAWL_API_URL",
                    "required": false
                },
                {
                    "description": "Maximum number of retry attempts for API calls",
                    "name": "FIRECRAWL_RETRY_MAX_ATTEMPTS",
                    "required": false
                },
                {
                    "description": "Initial delay in milliseconds for retry backoff",
                    "name": "FIRECRAWL_RETRY_INITIAL_DELAY",
                    "required": false
                },
                {
                    "description": "Maximum delay in milliseconds for retry backoff",
                    "name": "FIRECRAWL_RETRY_MAX_DELAY",
                    "required": false
                },
                {
                    "description": "Backoff factor for retry delay calculation",
                    "name": "FIRECRAWL_RETRY_BACKOFF_FACTOR",
                    "required": false
                },
                {
                    "description": "Credit threshold for warning notifications",
                    "name": "FIRECRAWL_CREDIT_WARNING_THRESHOLD",
                    "required": false
                },
                {
                    "description": "Credit threshold for critical notifications",
                    "name": "FIRECRAWL_CREDIT_CRITICAL_THRESHOLD",
                    "required": false
                }
            ],
            "image": "mcp/firecrawl:latest",
            "metadata": {
                "last_updated": "2025-06-16T00:22:41Z",
                "pulls": 6540,
                "stars": 3435
            },
            "permissions": {
                "network": {
                    "outbound": {
                        "allow_host": [],
                        "allow_port": [
                            443
                        ],
                        "allow_transport": [
                            "tcp"
                        ],
                        "insecure_allow_all": true
                    }
                },
                "read": [],
                "write": []
            },
            "repository_url": "https://github.com/mendableai/firecrawl-mcp-server",
            "tags": [
                "web-crawler",
                "web-scraping",
                "data-collection",
                "batch-processing",
                "content-extraction",
                "search-api",
                "llm-tools",
                "javascript-rendering",
                "research",
                "automation"
            ],
            "tools": [
                "firecrawl_scrape",
                "firecrawl_batch_scrape",
                "firecrawl_check_batch_status",
                "firecrawl_check_crawl_status",
                "firecrawl_search",
                "firecrawl_crawl",
                "firecrawl_extract",
                "firecrawl_deep_research",
                "firecrawl_generate_llmstxt",
                "firecrawl_map"
            ],
            "transport": "stdio"
=======
    "fetch": {
      "args": [],
      "description": "A Model Context Protocol server that provides web content fetching capabilities",
      "env_vars": [],
      "image": "ghcr.io/stackloklabs/gofetch/server:latest",
      "metadata": {
        "last_updated": "2025-07-07T00:23:41Z",
        "pulls": 9582,
        "stars": 3
      },
      "permissions": {
        "network": {
          "outbound": {
            "allow_host": [],
            "allow_port": [
              443
            ],
            "allow_transport": [
              "tcp"
            ],
            "insecure_allow_all": true
          }
        },
        "read": [],
        "write": []
      },
      "provenance": {
        "cert_issuer": "https://token.actions.githubusercontent.com",
        "repository_uri": "https://github.com/StacklokLabs/gofetch",
        "runner_environment": "github-hosted",
        "signer_identity": "/.github/workflows/release.yml",
        "sigstore_url": "tuf-repo-cdn.sigstore.dev"
      },
      "repository_url": "https://github.com/stackloklabs/gofetch",
      "status": "Active",
      "tags": [
        "content",
        "html",
        "markdown",
        "fetch",
        "fetching",
        "get",
        "wget",
        "json",
        "curl",
        "modelcontextprotocol"
      ],
      "tier": "Community",
      "tools": [
        "fetch"
      ],
      "transport": "sse"
    },
    "filesystem": {
      "args": [],
      "description": "Node.js server implementing Model Context Protocol (MCP) for filesystem operations.",
      "env_vars": [],
      "image": "mcp/filesystem:latest",
      "metadata": {
        "last_updated": "2025-07-07T00:23:38Z",
        "pulls": 15042,
        "stars": 58024
      },
      "permissions": {
        "network": {
          "outbound": {
            "allow_host": [],
            "allow_port": [],
            "allow_transport": [],
            "insecure_allow_all": false
          }
        },
        "read": [
          "/tmp"
        ],
        "write": [
          "/tmp"
        ]
      },
      "repository_url": "https://github.com/modelcontextprotocol/servers",
      "status": "Active",
      "tags": [
        "create_directory",
        "edit_file",
        "filesystem",
        "get_file_info",
        "implementing",
        "list_allowed_directories",
        "list_directory",
        "move_file",
        "node",
        "operations"
      ],
      "tier": "Community",
      "tools": [
        "read_file",
        "read_multiple_files",
        "write_file",
        "edit_file",
        "create_directory",
        "list_directory",
        "move_file",
        "search_files",
        "get_file_info",
        "list_allowed_directories"
      ],
      "transport": "stdio"
    },
    "firecrawl": {
      "args": [],
      "description": "A powerful web scraping and content extraction MCP server that provides advanced crawling, search, and structured data extraction capabilities with LLM integration.",
      "env_vars": [
        {
          "description": "API key for FireCrawl service authentication",
          "name": "FIRECRAWL_API_KEY",
          "required": true,
          "secret": true
>>>>>>> b3074374
        },
        "git": {
            "args": [],
            "description": "A Model Context Protocol server for Git repository interaction and automation",
            "env_vars": [],
            "image": "mcp/git:latest",
            "metadata": {
                "last_updated": "2025-06-16T00:22:47Z",
                "pulls": 6260,
                "stars": 53890
            },
            "permissions": {
                "network": {
                    "outbound": {
                        "allow_host": [],
                        "allow_port": [],
                        "allow_transport": [],
                        "insecure_allow_all": false
                    }
                },
                "read": [],
                "write": []
            },
            "repository_url": "https://github.com/modelcontextprotocol/servers",
            "tags": [
                "adds",
                "automation",
                "git",
                "interaction",
                "records",
                "repository",
                "shows",
                "tools",
                "unstages"
            ],
            "tools": [
                "git_status",
                "git_diff_unstaged",
                "git_diff_staged",
                "git_diff",
                "git_commit",
                "git_add",
                "git_reset",
                "git_log",
                "git_create_branch",
                "git_checkout",
                "git_show",
                "git_init"
            ],
            "transport": "stdio"
        },
        "github": {
            "args": [],
            "description": "The GitHub MCP Server provides seamless integration with GitHub APIs, enabling advanced automation and interaction capabilities for developers and tools",
            "env_vars": [
                {
                    "description": "GitHub personal access token with appropriate permissions",
                    "name": "GITHUB_PERSONAL_ACCESS_TOKEN",
                    "required": true,
                    "secret": true
                },
                {
                    "description": "GitHub Enterprise Server hostname (optional)",
                    "name": "GH_HOST",
                    "required": false
                }
            ],
            "image": "ghcr.io/github/github-mcp-server:latest",
            "metadata": {
                "last_updated": "2025-06-16T00:22:45Z",
                "pulls": 5000,
                "stars": 15758
            },
            "permissions": {
                "network": {
                    "outbound": {
                        "allow_host": [
                            "docs.github.com",
                            "github.com"
                        ],
                        "allow_port": [
                            443
                        ],
                        "allow_transport": [
                            "tcp"
                        ],
                        "insecure_allow_all": false
                    }
                },
                "read": [],
                "write": []
            },
            "provenance": {
                "cert_issuer": "https://token.actions.githubusercontent.com",
                "repository_uri": "https://github.com/github/github-mcp-server",
                "runner_environment": "github-hosted",
                "signer_identity": "/.github/workflows/docker-publish.yml",
                "sigstore_url": "tuf-repo-cdn.sigstore.dev"
            },
            "repository_url": "https://github.com/github/github-mcp-server",
            "tags": [
                "api",
                "create",
                "fork",
                "github",
                "list",
                "pull-request",
                "push",
                "repository",
                "search",
                "update",
                "issues"
            ],
            "tools": [
                "get_me",
                "get_issue",
                "create_issue",
                "add_issue_comment",
                "list_issues",
                "update_issue",
                "search_issues",
                "get_pull_request",
                "list_pull_requests",
                "merge_pull_request",
                "get_pull_request_files",
                "get_pull_request_status",
                "update_pull_request_branch",
                "get_pull_request_comments",
                "get_pull_request_reviews",
                "create_pull_request_review",
                "create_pull_request",
                "create_or_update_file",
                "push_files",
                "search_repositories",
                "create_repository",
                "get_file_contents",
                "fork_repository",
                "create_branch",
                "list_commits",
                "search_code",
                "search_users",
                "get_code_scanning_alert",
                "list_code_scanning_alerts"
            ],
            "transport": "stdio"
        },
        "grafana": {
            "args": [],
            "description": "A Model Context Protocol (MCP) server for Grafana that provides access to your Grafana instance and the surrounding ecosystem, enabling dashboard search, datasource queries, alerting management, incident response, and Sift investigations.",
            "env_vars": [
                {
                    "description": "URL of the Grafana instance to connect to",
                    "name": "GRAFANA_URL",
                    "required": true
                },
                {
                    "description": "Service account token with appropriate permissions",
                    "name": "GRAFANA_API_KEY",
                    "required": true,
                    "secret": true
                }
            ],
            "image": "mcp/grafana:latest",
            "metadata": {
                "last_updated": "2025-06-16T00:22:46Z",
                "pulls": 4200,
                "stars": 938
            },
            "permissions": {
                "network": {
                    "outbound": {
                        "allow_host": [],
                        "allow_port": [
                            443
                        ],
                        "allow_transport": [
                            "tcp"
                        ],
                        "insecure_allow_all": true
                    }
                },
                "read": [],
                "write": []
            },
            "repository_url": "https://github.com/grafana/mcp-grafana",
            "tags": [
                "grafana",
                "dashboards",
                "visualization",
                "monitoring",
                "alerting",
                "prometheus",
                "loki",
                "tempo",
                "pyroscope",
                "incidents",
                "observability",
                "metrics",
                "logs",
                "traces",
                "sift",
                "investigations",
                "oncall"
            ],
            "tools": [
                "list_teams",
                "search_dashboards",
                "get_dashboard_by_uid",
                "update_dashboard",
                "get_dashboard_panel_queries",
                "list_datasources",
                "get_datasource_by_uid",
                "get_datasource_by_name",
                "query_prometheus",
                "list_prometheus_metric_metadata",
                "list_prometheus_metric_names",
                "list_prometheus_label_names",
                "list_prometheus_label_values",
                "list_incidents",
                "create_incident",
                "add_activity_to_incident",
                "resolve_incident",
                "query_loki_logs",
                "list_loki_label_names",
                "list_loki_label_values",
                "query_loki_stats",
                "list_alert_rules",
                "get_alert_rule_by_uid",
                "list_oncall_schedules",
                "get_oncall_shift",
                "get_current_oncall_users",
                "list_oncall_teams",
                "list_oncall_users",
                "get_investigation",
                "get_analysis",
                "list_investigations",
                "find_error_pattern_logs",
                "find_slow_requests"
            ],
            "transport": "stdio"
        },
        "hass-mcp": {
            "args": [],
            "description": "A Model Context Protocol (MCP) server for Home Assistant integration with Claude and other LLMs, enabling direct interaction with smart home devices, sensors, and automations.",
            "env_vars": [
                {
                    "description": "Home Assistant instance URL (e.g. http://homeassistant.local:8123)",
                    "name": "HA_URL",
                    "required": true
                },
                {
                    "description": "Home Assistant Long-Lived Access Token",
                    "name": "HA_TOKEN",
                    "required": true,
                    "secret": true
                }
            ],
            "image": "voska/hass-mcp:latest",
            "metadata": {
                "last_updated": "2025-06-16T00:22:41Z",
                "pulls": 8760,
                "stars": 104
            },
            "permissions": {
                "network": {
                    "outbound": {
                        "allow_host": [],
                        "allow_port": [],
                        "allow_transport": [
                            "tcp"
                        ],
                        "insecure_allow_all": true
                    }
                },
                "read": [],
                "write": []
            },
            "repository_url": "https://github.com/voska/hass-mcp",
            "tags": [
                "home-assistant",
                "smart-home",
                "automation",
                "iot",
                "sensors",
                "devices",
                "control",
                "monitoring",
                "home-automation",
                "domotics"
            ],
            "tools": [
                "get_version",
                "get_entity",
                "entity_action",
                "list_entities",
                "search_entities_tool",
                "domain_summary_tool",
                "list_automations",
                "call_service_tool",
                "restart_ha",
                "get_history",
                "get_error_log"
            ],
            "transport": "stdio"
        },
        "k8s": {
            "args": [],
            "description": "MKP is a Model Context Protocol (MCP) server for Kubernetes that allows LLM-powered applications to interact with Kubernetes clusters.",
            "env_vars": [
                {
                    "description": "Path to the kubeconfig file for Kubernetes API authentication (mounted into the container with --volume)",
                    "name": "KUBECONFIG",
                    "required": false
                }
            ],
            "image": "ghcr.io/stackloklabs/mkp/server:latest",
            "metadata": {
                "last_updated": "2025-06-16T00:22:46Z",
                "pulls": 6784,
                "stars": 31
            },
            "permissions": {
                "network": {
                    "outbound": {
                        "allow_host": [],
                        "allow_port": [
                            443
                        ],
                        "allow_transport": [
                            "tcp"
                        ],
                        "insecure_allow_all": true
                    }
                },
                "read": [],
                "write": []
            },
            "provenance": {
                "cert_issuer": "https://token.actions.githubusercontent.com",
                "repository_uri": "https://github.com/StacklokLabs/mkp",
                "runner_environment": "github-hosted",
                "signer_identity": "/.github/workflows/release.yml",
                "sigstore_url": "tuf-repo-cdn.sigstore.dev"
            },
            "repository_url": "https://github.com/StacklokLabs/mkp",
            "tags": [
                "kubernetes",
                "k8s",
                "api",
                "resources",
                "cluster",
                "namespaced",
                "apply",
                "get",
                "list"
            ],
            "tools": [
                "list_resources",
                "get_resource",
                "apply_resource"
            ],
            "transport": "sse"
        },
        "memory": {
            "args": [],
            "description": "A basic implementation of persistent memory using a local knowledge graph. This lets Claude remember information about the user across chats.",
            "env_vars": [
                {
                    "description": "Path to the memory storage JSON file (default: memory.json in the server directory)",
                    "name": "MEMORY_FILE_PATH",
                    "required": false
                }
            ],
            "image": "mcp/memory:latest",
            "metadata": {
                "last_updated": "2025-06-16T00:22:45Z",
                "pulls": 9414,
                "stars": 53890
            },
            "permissions": {
                "network": {
                    "outbound": {
                        "allow_host": [],
                        "allow_port": [
                            443
                        ],
                        "allow_transport": [
                            "tcp"
                        ],
                        "insecure_allow_all": false
                    }
                },
                "read": [],
                "write": []
            },
            "repository_url": "https://github.com/modelcontextprotocol/servers",
            "tags": [
                "entities",
                "graph",
                "knowledge",
                "memory",
                "observations",
                "persistent",
                "relations"
            ],
            "tools": [
                "create_entities",
                "create_relations",
                "add_observations",
                "delete_entities",
                "delete_observations",
                "delete_relations",
                "read_graph",
                "search_nodes",
                "open_nodes"
            ],
            "transport": "stdio"
        },
<<<<<<< HEAD
        "netbird": {
            "args": [
                "--transport",
                "sse",
                "--sse-address",
                ":8001"
            ],
            "description": "A Model Context Protocol server for NetBird, enabling management of your NetBird network.",
            "env_vars": [
                {
                    "description": "NetBird API token for authentication",
                    "name": "NETBIRD_API_TOKEN",
                    "required": true,
                    "secret": true
                },
                {
                    "description": "NetBird API host (default is api.netbird.io)",
                    "name": "NETBIRD_HOST",
                    "required": false
                }
            ],
            "image": "aantti/mcp-netbird:latest",
            "metadata": {
                "last_updated": "2025-06-16T00:22:42Z",
                "pulls": 5640,
                "stars": 33
            },
            "permissions": {
                "network": {
                    "outbound": {
                        "allow_host": [],
                        "allow_port": [
                            443
                        ],
                        "allow_transport": [
                            "tcp"
                        ],
                        "insecure_allow_all": true
                    }
                },
                "read": [],
                "write": []
            },
            "repository_url": "https://github.com/aantti/mcp-netbird",
            "tags": [
                "netbird",
                "vpn",
                "networking",
                "peer",
                "route",
                "dns",
                "setup-key",
                "management"
            ],
            "target_port": 8001,
            "tools": [
                "list_netbird_peers",
                "list_netbird_port_allocations",
                "list_netbird_groups",
                "list_netbird_policies",
                "list_netbird_posture_checks",
                "list_netbird_networks",
                "list_netbird_nameservers"
            ],
            "transport": "sse"
        },
        "oci-registry": {
            "args": [],
            "description": "The OCI Registry MCP Server enables secure and seamless querying of OCI container registries, providing tools for image introspection, tag discovery, and manifest/config retrieval.",
            "env_vars": [
                {
                    "description": "Bearer token for OCI registry authentication",
                    "name": "OCI_TOKEN",
                    "required": false,
                    "secret": true
                },
                {
                    "description": "Username for registry authentication",
                    "name": "OCI_USERNAME",
                    "required": false
                },
                {
                    "description": "Password for registry authentication",
                    "name": "OCI_PASSWORD",
                    "required": false,
                    "secret": true
                }
            ],
            "image": "ghcr.io/stackloklabs/ocireg-mcp/server:latest",
            "metadata": {
                "last_updated": "2025-06-16T00:22:42Z",
                "pulls": 2485,
                "stars": 2
            },
            "permissions": {
                "network": {
                    "outbound": {
                        "allow_host": [
                            "*"
                        ],
                        "allow_port": [
                            443
                        ],
                        "allow_transport": [
                            "tcp"
                        ],
                        "insecure_allow_all": false
                    }
                },
                "read": [],
                "write": []
            },
            "provenance": {
                "cert_issuer": "https://token.actions.githubusercontent.com",
                "repository_uri": "https://github.com/StacklokLabs/ocireg-mcp",
                "runner_environment": "github-hosted",
                "signer_identity": "/.github/workflows/release.yml",
                "sigstore_url": "tuf-repo-cdn.sigstore.dev"
            },
            "repository_url": "https://github.com/StacklokLabs/ocireg-mcp",
            "tags": [
                "oci",
                "registry",
                "containers",
                "images",
                "tags",
                "manifest",
                "config",
                "mcp",
                "docker"
            ],
            "tools": [
                "get_image_info",
                "list_tags",
                "get_image_manifest",
                "get_image_config"
            ],
            "transport": "sse"
        },
        "osv": {
            "args": [],
            "description": "An MCP (Model Context Protocol) server that provides access to the OSV (Open Source Vulnerabilities) database. This server allows LLM-powered applications to query the OSV database for vulnerability information about packages and commits.",
            "env_vars": [],
            "image": "ghcr.io/stackloklabs/osv-mcp/server:latest",
            "metadata": {
                "last_updated": "2025-06-16T00:22:43Z",
                "pulls": 5054,
                "stars": 5
            },
            "permissions": {
                "network": {
                    "outbound": {
                        "allow_host": [
                            "api.osv.dev"
                        ],
                        "allow_port": [
                            443
                        ],
                        "allow_transport": [
                            "tcp"
                        ],
                        "insecure_allow_all": false
                    }
                },
                "read": [],
                "write": []
            },
            "provenance": {
                "cert_issuer": "https://token.actions.githubusercontent.com",
                "repository_uri": "https://github.com/StacklokLabs/osv-mcp",
                "runner_environment": "github-hosted",
                "signer_identity": "/.github/workflows/release.yml",
                "sigstore_url": "tuf-repo-cdn.sigstore.dev"
            },
            "repository_url": "https://github.com/StacklokLabs/osv-mcp",
            "tags": [
                "vulnerability",
                "security",
                "osv",
                "open-source",
                "cve",
                "packages",
                "dependencies",
                "scanning",
                "security-scanning",
                "vulnerability-detection"
            ],
            "tools": [
                "query_vulnerability",
                "query_vulnerabilities_batch",
                "get_vulnerability"
            ],
            "transport": "sse"
        },
        "semgrep": {
            "args": [],
            "description": "An MCP server for using Semgrep to scan code for security vulnerabilities. Semgrep is a fast, deterministic static analysis tool that semantically understands many languages and comes with over 5,000 rules.",
            "env_vars": [
                {
                    "description": "Token for connecting to Semgrep AppSec Platform",
                    "name": "SEMGREP_APP_TOKEN",
                    "required": false,
                    "secret": true
                }
            ],
            "image": "ghcr.io/semgrep/mcp:latest",
            "metadata": {
                "last_updated": "2025-06-16T00:22:42Z",
                "pulls": 6300,
                "stars": 192
            },
            "permissions": {
                "network": {
                    "outbound": {
                        "allow_host": [
                            "semgrep.dev",
                            "semgrep.com"
                        ],
                        "allow_port": [
                            443
                        ],
                        "allow_transport": [
                            "tcp"
                        ],
                        "insecure_allow_all": false
                    }
                },
                "read": [],
                "write": []
            },
            "repository_url": "https://github.com/semgrep/mcp",
            "tags": [
                "security",
                "static-analysis",
                "code-scanning",
                "vulnerability-detection",
                "sast",
                "code-quality",
                "security-scanning",
                "semgrep",
                "ast",
                "code-analysis"
            ],
            "tools": [
                "security_check",
                "semgrep_scan",
                "semgrep_scan_with_custom_rule",
                "get_abstract_syntax_tree",
                "supported_languages",
                "semgrep_rule_schema",
                "write_custom_semgrep_rule"
            ],
            "transport": "sse"
        },
        "sequentialthinking": {
            "args": [],
            "description": "MCP server enabling dynamic problem-solving with a structured, reflective approach that can adapt and evolve as understanding deepens.",
            "env_vars": [],
            "image": "mcp/sequentialthinking:latest",
            "metadata": {
                "last_updated": "2025-06-16T00:22:44Z",
                "pulls": 9611,
                "stars": 53890
            },
            "permissions": {
                "network": {
                    "outbound": {
                        "allow_host": [],
                        "allow_port": [
                            443
                        ],
                        "allow_transport": [
                            "tcp"
                        ],
                        "insecure_allow_all": false
                    }
                },
                "read": [],
                "write": []
            },
            "repository_url": "https://github.com/modelcontextprotocol/servers",
            "tags": [
                "approach",
                "dynamic",
                "enabling",
                "problem",
                "reflective",
                "sequentialthinking",
                "solving",
                "structured",
                "step-by-step",
                "revision",
                "branching",
                "chain-of-thought"
            ],
            "tools": [
                "sequentialthinking"
            ],
            "transport": "stdio"
        },
        "terraform": {
            "args": [],
            "description": "MCP Server for providing seamless integration with Terraform ecosystem and interaction capabilities for Infrastructure as Code (IaC) development.",
            "env_vars": [],
            "image": "hashicorp/terraform-mcp-server:latest",
            "metadata": {
                "last_updated": "2025-06-16T00:22:43Z",
                "pulls": 2432,
                "stars": 601
            },
            "permissions": {
                "network": {
                    "outbound": {
                        "allow_host": [],
                        "allow_port": [
                            443
                        ],
                        "allow_transport": [
                            "tcp"
                        ],
                        "insecure_allow_all": true
                    }
                },
                "read": [],
                "write": []
            },
            "repository_url": "https://github.com/hashicorp/terraform-mcp-server",
            "tags": [
                "terraform",
                "iac",
                "infrastructure",
                "automation",
                "providers",
                "modules",
                "hcl",
                "plan",
                "apply",
                "destroy",
                "aws",
                "gcp",
                "azure"
            ],
            "tools": [
                "resolveProviderDocID",
                "getProviderDocs",
                "searchModules",
                "moduleDetails"
            ],
            "transport": "stdio"
=======
        {
          "description": "Credit threshold for critical notifications",
          "name": "FIRECRAWL_CREDIT_CRITICAL_THRESHOLD",
          "required": false
        }
      ],
      "image": "mcp/firecrawl:latest",
      "metadata": {
        "last_updated": "2025-07-07T00:23:40Z",
        "pulls": 8393,
        "stars": 3708
      },
      "permissions": {
        "network": {
          "outbound": {
            "allow_host": [
              "api.firecrawl.dev"
            ],
            "allow_port": [
              443
            ],
            "allow_transport": [
              "tcp"
            ],
            "insecure_allow_all": false
          }
        },
        "read": [],
        "write": []
      },
      "repository_url": "https://github.com/mendableai/firecrawl-mcp-server",
      "status": "Active",
      "tags": [
        "web-crawler",
        "web-scraping",
        "data-collection",
        "batch-processing",
        "content-extraction",
        "search-api",
        "llm-tools",
        "javascript-rendering",
        "research",
        "automation"
      ],
      "tier": "Official",
      "tools": [
        "firecrawl_scrape",
        "firecrawl_batch_scrape",
        "firecrawl_check_batch_status",
        "firecrawl_check_crawl_status",
        "firecrawl_search",
        "firecrawl_crawl",
        "firecrawl_extract",
        "firecrawl_deep_research",
        "firecrawl_generate_llmstxt",
        "firecrawl_map"
      ],
      "transport": "stdio"
    },
    "gdrive": {
      "args": [],
      "description": "This MCP server integrates with Google Drive to allow listing, reading, and searching over files.",
      "env_vars": [
        {
          "description": "Path to the OAuth keys file for Google Drive API authentication",
          "name": "GDRIVE_OAUTH_PATH",
          "required": true
        },
        {
          "description": "Path to save/load Google Drive API credentials",
          "name": "GDRIVE_CREDENTIALS_PATH",
          "required": true
        }
      ],
      "image": "mcp/gdrive:latest",
      "metadata": {
        "last_updated": "2025-07-07T00:23:43Z",
        "pulls": 7654,
        "stars": 58024
      },
      "permissions": {
        "network": {
          "outbound": {
            "allow_host": [],
            "allow_port": [
              443
            ],
            "allow_transport": [
              "tcp"
            ],
            "insecure_allow_all": false
          }
        },
        "read": [],
        "write": []
      },
      "repository_url": "https://github.com/modelcontextprotocol/servers",
      "status": "Deprecated",
      "tags": [
        "drive",
        "files",
        "gdrive",
        "google",
        "integrates",
        "listing",
        "reading",
        "searching",
        "documents",
        "spreadsheets",
        "presentations"
      ],
      "tier": "Community",
      "tools": [
        "search"
      ],
      "transport": "stdio"
    },
    "git": {
      "args": [],
      "description": "A Model Context Protocol server for Git repository interaction and automation",
      "env_vars": [],
      "image": "mcp/git:latest",
      "metadata": {
        "last_updated": "2025-07-07T00:23:43Z",
        "pulls": 7518,
        "stars": 58024
      },
      "permissions": {
        "network": {
          "outbound": {
            "allow_host": [],
            "allow_port": [],
            "allow_transport": [],
            "insecure_allow_all": false
          }
        },
        "read": [],
        "write": []
      },
      "repository_url": "https://github.com/modelcontextprotocol/servers",
      "status": "Active",
      "tags": [
        "adds",
        "automation",
        "git",
        "interaction",
        "records",
        "repository",
        "shows",
        "tools",
        "unstages"
      ],
      "tier": "Community",
      "tools": [
        "git_status",
        "git_diff_unstaged",
        "git_diff_staged",
        "git_diff",
        "git_commit",
        "git_add",
        "git_reset",
        "git_log",
        "git_create_branch",
        "git_checkout",
        "git_show",
        "git_init"
      ],
      "transport": "stdio"
    },
    "github": {
      "args": [],
      "description": "The GitHub MCP Server provides seamless integration with GitHub APIs, enabling advanced automation and interaction capabilities for developers and tools",
      "env_vars": [
        {
          "description": "GitHub personal access token with appropriate permissions",
          "name": "GITHUB_PERSONAL_ACCESS_TOKEN",
          "required": true,
          "secret": true
>>>>>>> b3074374
        },
        "time": {
            "args": [],
            "description": "MCP server for time info and IANA timezone conversions with auto system timezone detection.",
            "env_vars": [],
            "image": "mcp/time:latest",
            "metadata": {
                "last_updated": "2025-06-16T00:22:46Z",
                "pulls": 6450,
                "stars": 53890
            },
            "permissions": {
                "network": {
                    "outbound": {
                        "allow_host": [],
                        "allow_port": [
                            443
                        ],
                        "allow_transport": [
                            "tcp"
                        ],
                        "insecure_allow_all": false
                    }
                },
                "read": [],
                "write": []
            },
            "repository_url": "https://github.com/modelcontextprotocol/servers",
            "tags": [
                "auto",
                "available",
                "configuration",
                "conversions",
                "convert_time",
                "customization",
                "details",
                "detection",
                "example",
                "examples"
            ],
            "tools": [
                "get_current_time",
                "convert_time"
            ],
            "transport": "stdio"
        }
<<<<<<< HEAD
    },
    "version": "1.0.0"
=======
      ],
      "image": "ghcr.io/github/github-mcp-server:latest",
      "metadata": {
        "last_updated": "2025-07-07T00:23:40Z",
        "pulls": 5000,
        "stars": 16913
      },
      "permissions": {
        "network": {
          "outbound": {
            "allow_host": [
              ".github.com",
              ".githubusercontent.com"
            ],
            "allow_port": [
              443
            ],
            "allow_transport": [
              "tcp"
            ],
            "insecure_allow_all": false
          }
        },
        "read": [],
        "write": []
      },
      "provenance": {
        "cert_issuer": "https://token.actions.githubusercontent.com",
        "repository_uri": "https://github.com/github/github-mcp-server",
        "runner_environment": "github-hosted",
        "signer_identity": "/.github/workflows/docker-publish.yml",
        "sigstore_url": "tuf-repo-cdn.sigstore.dev"
      },
      "repository_url": "https://github.com/github/github-mcp-server",
      "status": "Active",
      "tags": [
        "api",
        "create",
        "fork",
        "github",
        "list",
        "pull-request",
        "push",
        "repository",
        "search",
        "update",
        "issues"
      ],
      "tier": "Official",
      "tools": [
        "get_me",
        "get_issue",
        "create_issue",
        "add_issue_comment",
        "list_issues",
        "update_issue",
        "search_issues",
        "get_pull_request",
        "list_pull_requests",
        "merge_pull_request",
        "get_pull_request_files",
        "get_pull_request_status",
        "update_pull_request_branch",
        "get_pull_request_comments",
        "get_pull_request_reviews",
        "create_pull_request_review",
        "create_pull_request",
        "create_or_update_file",
        "push_files",
        "search_repositories",
        "create_repository",
        "get_file_contents",
        "fork_repository",
        "create_branch",
        "list_commits",
        "search_code",
        "search_users",
        "get_code_scanning_alert",
        "list_code_scanning_alerts"
      ],
      "transport": "stdio"
    },
    "gitlab": {
      "args": [],
      "description": "MCP Server for the GitLab API, enabling project management, file operations, and more.",
      "env_vars": [
        {
          "description": "GitLab personal access token with appropriate permissions",
          "name": "GITLAB_PERSONAL_ACCESS_TOKEN",
          "required": true,
          "secret": true
        },
        {
          "description": "Base URL for GitLab API (optional, defaults to https://gitlab.com/api/v4)",
          "name": "GITLAB_API_URL",
          "required": false
        }
      ],
      "image": "mcp/gitlab:latest",
      "metadata": {
        "last_updated": "2025-07-07T00:23:39Z",
        "pulls": 6773,
        "stars": 58024
      },
      "permissions": {
        "network": {
          "outbound": {
            "allow_host": [
              "docs.gitlab.com",
              "gitlab.com",
              "full.com"
            ],
            "allow_port": [
              443
            ],
            "allow_transport": [
              "tcp"
            ],
            "insecure_allow_all": false
          }
        },
        "read": [],
        "write": []
      },
      "repository_url": "https://github.com/modelcontextprotocol/servers",
      "status": "Deprecated",
      "tags": [
        "api",
        "create",
        "file",
        "fork",
        "gitlab",
        "management",
        "merge-request",
        "operations",
        "project",
        "search"
      ],
      "tier": "Community",
      "tools": [
        "create_or_update_file",
        "push_files",
        "search_repositories",
        "create_repository",
        "get_file_contents",
        "create_issue",
        "create_merge_request",
        "fork_repository",
        "create_branch"
      ],
      "transport": "stdio"
    },
    "google-maps": {
      "args": [],
      "description": "MCP Server for the Google Maps API.",
      "env_vars": [
        {
          "description": "Google Maps API key with appropriate permissions",
          "name": "GOOGLE_MAPS_API_KEY",
          "required": true,
          "secret": true
        }
      ],
      "image": "mcp/google-maps:latest",
      "metadata": {
        "last_updated": "2025-07-07T00:23:41Z",
        "pulls": 5556,
        "stars": 58024
      },
      "permissions": {
        "network": {
          "outbound": {
            "allow_host": [
              "developers.google.com",
              "maps.com"
            ],
            "allow_port": [
              443
            ],
            "allow_transport": [
              "tcp"
            ],
            "insecure_allow_all": false
          }
        },
        "read": [],
        "write": []
      },
      "repository_url": "https://github.com/modelcontextprotocol/servers",
      "status": "Deprecated",
      "tags": [
        "api",
        "directions",
        "distance",
        "geocode",
        "google",
        "google-maps",
        "maps",
        "places",
        "search"
      ],
      "tier": "Community",
      "tools": [
        "maps_geocode",
        "maps_reverse_geocode",
        "maps_search_places",
        "maps_place_details",
        "maps_distance_matrix",
        "maps_elevation",
        "maps_directions"
      ],
      "transport": "stdio"
    },
    "grafana": {
      "args": [],
      "description": "A Model Context Protocol (MCP) server for Grafana that provides access to your Grafana instance and the surrounding ecosystem, enabling dashboard search, datasource queries, alerting management, incident response, and Sift investigations.",
      "env_vars": [
        {
          "description": "URL of the Grafana instance to connect to",
          "name": "GRAFANA_URL",
          "required": true
        },
        {
          "description": "Service account token with appropriate permissions",
          "name": "GRAFANA_API_KEY",
          "required": true,
          "secret": true
        }
      ],
      "image": "mcp/grafana:latest",
      "metadata": {
        "last_updated": "2025-07-07T00:23:38Z",
        "pulls": 5390,
        "stars": 1099
      },
      "permissions": {
        "network": {
          "outbound": {
            "allow_host": [],
            "allow_port": [
              443
            ],
            "allow_transport": [
              "tcp"
            ],
            "insecure_allow_all": true
          }
        },
        "read": [],
        "write": []
      },
      "repository_url": "https://github.com/grafana/mcp-grafana",
      "status": "Active",
      "tags": [
        "grafana",
        "dashboards",
        "visualization",
        "monitoring",
        "alerting",
        "prometheus",
        "loki",
        "tempo",
        "pyroscope",
        "incidents",
        "observability",
        "metrics",
        "logs",
        "traces",
        "sift",
        "investigations",
        "oncall"
      ],
      "target_port": 8000,
      "tier": "Official",
      "tools": [
        "list_teams",
        "search_dashboards",
        "get_dashboard_by_uid",
        "update_dashboard",
        "get_dashboard_panel_queries",
        "list_datasources",
        "get_datasource_by_uid",
        "get_datasource_by_name",
        "query_prometheus",
        "list_prometheus_metric_metadata",
        "list_prometheus_metric_names",
        "list_prometheus_label_names",
        "list_prometheus_label_values",
        "list_incidents",
        "create_incident",
        "add_activity_to_incident",
        "resolve_incident",
        "query_loki_logs",
        "list_loki_label_names",
        "list_loki_label_values",
        "query_loki_stats",
        "list_alert_rules",
        "get_alert_rule_by_uid",
        "list_oncall_schedules",
        "get_oncall_shift",
        "get_current_oncall_users",
        "list_oncall_teams",
        "list_oncall_users",
        "get_investigation",
        "get_analysis",
        "list_investigations",
        "find_error_pattern_logs",
        "find_slow_requests",
        "list_pyroscope_label_names",
        "list_pyroscope_label_values",
        "list_pyroscope_profile_types",
        "fetch_pyroscope_profile"
      ],
      "transport": "sse"
    },
    "hass-mcp": {
      "args": [],
      "description": "A Model Context Protocol (MCP) server for Home Assistant integration with Claude and other LLMs, enabling direct interaction with smart home devices, sensors, and automations.",
      "env_vars": [
        {
          "description": "Home Assistant instance URL (e.g. http://homeassistant.local:8123)",
          "name": "HA_URL",
          "required": true
        },
        {
          "description": "Home Assistant Long-Lived Access Token",
          "name": "HA_TOKEN",
          "required": true,
          "secret": true
        }
      ],
      "image": "voska/hass-mcp:latest",
      "metadata": {
        "last_updated": "2025-07-07T00:23:38Z",
        "pulls": 11242,
        "stars": 119
      },
      "permissions": {
        "network": {
          "outbound": {
            "allow_host": [],
            "allow_port": [],
            "allow_transport": [
              "tcp"
            ],
            "insecure_allow_all": true
          }
        },
        "read": [],
        "write": []
      },
      "repository_url": "https://github.com/voska/hass-mcp",
      "status": "Active",
      "tags": [
        "home-assistant",
        "smart-home",
        "automation",
        "iot",
        "sensors",
        "devices",
        "control",
        "monitoring",
        "home-automation",
        "domotics"
      ],
      "tier": "Community",
      "tools": [
        "get_version",
        "get_entity",
        "entity_action",
        "list_entities",
        "search_entities_tool",
        "domain_summary_tool",
        "list_automations",
        "call_service_tool",
        "restart_ha",
        "get_history",
        "get_error_log"
      ],
      "transport": "stdio"
    },
    "k8s": {
      "args": [],
      "description": "MKP is a Model Context Protocol (MCP) server for Kubernetes that allows LLM-powered applications to interact with Kubernetes clusters.",
      "env_vars": [
        {
          "description": "Path to the kubeconfig file for Kubernetes API authentication (mounted into the container with --volume)",
          "name": "KUBECONFIG",
          "required": false
        }
      ],
      "image": "ghcr.io/stackloklabs/mkp/server:latest",
      "metadata": {
        "last_updated": "2025-07-07T00:23:41Z",
        "pulls": 8960,
        "stars": 32
      },
      "permissions": {
        "network": {
          "outbound": {
            "allow_host": [],
            "allow_port": [
              443
            ],
            "allow_transport": [
              "tcp"
            ],
            "insecure_allow_all": true
          }
        },
        "read": [],
        "write": []
      },
      "provenance": {
        "cert_issuer": "https://token.actions.githubusercontent.com",
        "repository_uri": "https://github.com/StacklokLabs/mkp",
        "runner_environment": "github-hosted",
        "signer_identity": "/.github/workflows/release.yml",
        "sigstore_url": "tuf-repo-cdn.sigstore.dev"
      },
      "repository_url": "https://github.com/StacklokLabs/mkp",
      "status": "Active",
      "tags": [
        "kubernetes",
        "k8s",
        "api",
        "resources",
        "cluster",
        "namespaced",
        "apply",
        "get",
        "list"
      ],
      "tier": "Community",
      "tools": [
        "list_resources",
        "get_resource",
        "apply_resource"
      ],
      "transport": "sse"
    },
    "memory": {
      "args": [],
      "description": "A basic implementation of persistent memory using a local knowledge graph. This lets Claude remember information about the user across chats.",
      "env_vars": [
        {
          "description": "Path to the memory storage JSON file (default: memory.json in the server directory)",
          "name": "MEMORY_FILE_PATH",
          "required": false
        }
      ],
      "image": "mcp/memory:latest",
      "metadata": {
        "last_updated": "2025-07-07T00:23:39Z",
        "pulls": 11369,
        "stars": 58024
      },
      "permissions": {
        "network": {
          "outbound": {
            "allow_host": [],
            "allow_port": [
              443
            ],
            "allow_transport": [
              "tcp"
            ],
            "insecure_allow_all": false
          }
        },
        "read": [],
        "write": []
      },
      "repository_url": "https://github.com/modelcontextprotocol/servers",
      "status": "Active",
      "tags": [
        "entities",
        "graph",
        "knowledge",
        "memory",
        "observations",
        "persistent",
        "relations"
      ],
      "tier": "Community",
      "tools": [
        "create_entities",
        "create_relations",
        "add_observations",
        "delete_entities",
        "delete_observations",
        "delete_relations",
        "read_graph",
        "search_nodes",
        "open_nodes"
      ],
      "transport": "stdio"
    },
    "mongodb": {
      "args": [],
      "description": "A Model Context Protocol server for interacting with MongoDB Databases and MongoDB Atlas.",
      "env_vars": [
        {
          "description": "MongoDB connection string for direct database connections (optional, if not set, you'll need to call the connect tool before interacting with MongoDB data)",
          "name": "MDB_MCP_CONNECTION_STRING",
          "required": false,
          "secret": true
        },
        {
          "description": "Atlas API client ID for authentication (required for running Atlas tools)",
          "name": "MDB_MCP_API_CLIENT_ID",
          "required": false,
          "secret": true
        },
        {
          "description": "Atlas API client secret for authentication (required for running Atlas tools)",
          "name": "MDB_MCP_API_CLIENT_SECRET",
          "required": false,
          "secret": true
        },
        {
          "description": "Atlas API base URL (default is https://cloud.mongodb.com/)",
          "name": "MDB_MCP_API_BASE_URL",
          "required": false
        },
        {
          "description": "MongoDB server address for direct connections (optional, used for connect tool)",
          "name": "MDB_MCP_SERVER_ADDRESS",
          "required": false
        },
        {
          "description": "MongoDB server port for direct connections (optional, used for connect tool)",
          "name": "MDB_MCP_SERVER_PORT",
          "required": false
        },
        {
          "description": "Folder to store logs (inside the container)",
          "name": "MDB_MCP_LOG_PATH",
          "required": false
        },
        {
          "description": "Comma-separated list of tool names, operation types, and/or categories of tools to disable",
          "name": "MDB_MCP_DISABLED_TOOLS",
          "required": false
        },
        {
          "description": "When set to true, only allows read and metadata operation types",
          "name": "MDB_MCP_READ_ONLY",
          "required": false
        },
        {
          "description": "When set to disabled, disables telemetry collection",
          "name": "MDB_MCP_TELEMETRY",
          "required": false
        }
      ],
      "image": "mongodb/mongodb-mcp-server:latest",
      "metadata": {
        "last_updated": "2025-07-07T00:23:38Z",
        "pulls": 1472,
        "stars": 382
      },
      "permissions": {
        "network": {
          "outbound": {
            "allow_host": [],
            "allow_port": [
              443,
              27017,
              27018,
              27019,
              27020
            ],
            "allow_transport": [
              "tcp"
            ],
            "insecure_allow_all": true
          }
        },
        "read": [],
        "write": []
      },
      "repository_url": "https://github.com/mongodb-js/mongodb-mcp-server",
      "status": "Active",
      "tags": [
        "mongodb",
        "mongo",
        "atlas",
        "database",
        "data",
        "query"
      ],
      "tier": "Official",
      "tools": [
        "atlas-list-orgs",
        "atlas-list-projects",
        "atlas-create-project",
        "atlas-list-clusters",
        "atlas-inspect-cluster",
        "atlas-create-free-cluster",
        "atlas-connect-cluster",
        "atlas-inspect-access-list",
        "atlas-create-access-list",
        "atlas-list-db-users",
        "atlas-create-db-user",
        "atlas-list-alerts",
        "connect",
        "find",
        "aggregate",
        "count",
        "insert-one",
        "insert-many",
        "create-index",
        "update-one",
        "update-many",
        "rename-collection",
        "delete-one",
        "delete-many",
        "drop-collection",
        "drop-database",
        "list-databases",
        "list-collections",
        "collection-indexes",
        "collection-schema",
        "collection-storage-size",
        "db-stats"
      ],
      "transport": "stdio"
    },
    "netbird": {
      "args": [
        "--transport",
        "sse",
        "--sse-address",
        ":8001"
      ],
      "description": "A Model Context Protocol server for NetBird, enabling management of your NetBird network.",
      "env_vars": [
        {
          "description": "NetBird API token for authentication",
          "name": "NETBIRD_API_TOKEN",
          "required": true,
          "secret": true
        },
        {
          "description": "NetBird API host (default is api.netbird.io)",
          "name": "NETBIRD_HOST",
          "required": false
        }
      ],
      "image": "aantti/mcp-netbird:latest",
      "metadata": {
        "last_updated": "2025-07-07T00:23:39Z",
        "pulls": 7238,
        "stars": 34
      },
      "permissions": {
        "network": {
          "outbound": {
            "allow_host": [
              "api.netbird.io"
            ],
            "allow_port": [
              443
            ],
            "allow_transport": [
              "tcp"
            ],
            "insecure_allow_all": true
          }
        },
        "read": [],
        "write": []
      },
      "repository_url": "https://github.com/aantti/mcp-netbird",
      "status": "Active",
      "tags": [
        "netbird",
        "vpn",
        "networking",
        "peer",
        "route",
        "dns",
        "setup-key",
        "management"
      ],
      "target_port": 8001,
      "tier": "Community",
      "tools": [
        "list_netbird_peers",
        "list_netbird_port_allocations",
        "list_netbird_groups",
        "list_netbird_policies",
        "list_netbird_posture_checks",
        "list_netbird_networks",
        "list_netbird_nameservers"
      ],
      "transport": "sse"
    },
    "notion": {
      "args": [],
      "description": "Official Notion MCP server.",
      "env_vars": [
        {
          "description": "HTTP headers for Notion API requests in JSON format. Example: {\"Authorization\":\"Bearer ntn_****\",\"Notion-Version\":\"2022-06-28\"}",
          "name": "OPENAPI_MCP_HEADERS",
          "required": true,
          "secret": true
        }
      ],
      "image": "mcp/notion:latest",
      "metadata": {
        "last_updated": "2025-07-07T00:23:42Z",
        "pulls": 1900,
        "stars": 2467
      },
      "permissions": {
        "network": {
          "outbound": {
            "allow_host": [
              "api.notion.com"
            ],
            "allow_port": [
              443
            ],
            "allow_transport": [
              "tcp"
            ],
            "insecure_allow_all": false
          }
        },
        "read": [],
        "write": []
      },
      "repository_url": "https://github.com/makenotion/notion-mcp-server",
      "status": "Active",
      "tags": [
        "notion",
        "notes"
      ],
      "tier": "Official",
      "tools": [
        "API-get-user",
        "API-get-users",
        "API-get-self",
        "API-post-database-query",
        "API-post-search",
        "API-get-block-children",
        "API-patch-block-children",
        "API-retrieve-a-block",
        "API-update-a-block",
        "API-delete-a-block",
        "API-retrieve-a-page",
        "API-patch-page",
        "API-post-page",
        "API-create-a-database",
        "API-update-a-database",
        "API-retrieve-a-database",
        "API-retrieve-a-page-property",
        "API-retrieve-a-comment",
        "API-create-a-comment"
      ],
      "transport": "stdio"
    },
    "oci-registry": {
      "args": [],
      "description": "The OCI Registry MCP Server enables secure and seamless querying of OCI container registries, providing tools for image introspection, tag discovery, and manifest/config retrieval.",
      "env_vars": [
        {
          "description": "Bearer token for OCI registry authentication",
          "name": "OCI_TOKEN",
          "required": false,
          "secret": true
        },
        {
          "description": "Username for registry authentication",
          "name": "OCI_USERNAME",
          "required": false
        },
        {
          "description": "Password for registry authentication",
          "name": "OCI_PASSWORD",
          "required": false,
          "secret": true
        }
      ],
      "image": "ghcr.io/stackloklabs/ocireg-mcp/server:latest",
      "metadata": {
        "last_updated": "2025-07-07T00:23:39Z",
        "pulls": 4168,
        "stars": 4
      },
      "permissions": {
        "network": {
          "outbound": {
            "allow_host": [],
            "allow_port": [
              443
            ],
            "allow_transport": [
              "tcp"
            ],
            "insecure_allow_all": true
          }
        },
        "read": [],
        "write": []
      },
      "provenance": {
        "cert_issuer": "https://token.actions.githubusercontent.com",
        "repository_uri": "https://github.com/StacklokLabs/ocireg-mcp",
        "runner_environment": "github-hosted",
        "signer_identity": "/.github/workflows/release.yml",
        "sigstore_url": "tuf-repo-cdn.sigstore.dev"
      },
      "repository_url": "https://github.com/StacklokLabs/ocireg-mcp",
      "status": "Active",
      "tags": [
        "oci",
        "registry",
        "containers",
        "images",
        "tags",
        "manifest",
        "config",
        "mcp",
        "docker"
      ],
      "tier": "Community",
      "tools": [
        "get_image_info",
        "list_tags",
        "get_image_manifest",
        "get_image_config"
      ],
      "transport": "sse"
    },
    "osv": {
      "args": [],
      "description": "An MCP (Model Context Protocol) server that provides access to the OSV (Open Source Vulnerabilities) database. This server allows LLM-powered applications to query the OSV database for vulnerability information about packages and commits.",
      "env_vars": [],
      "image": "ghcr.io/stackloklabs/osv-mcp/server:latest",
      "metadata": {
        "last_updated": "2025-07-07T00:23:37Z",
        "pulls": 6652,
        "stars": 7
      },
      "permissions": {
        "network": {
          "outbound": {
            "allow_host": [
              "api.osv.dev"
            ],
            "allow_port": [
              443
            ],
            "allow_transport": [
              "tcp"
            ],
            "insecure_allow_all": false
          }
        },
        "read": [],
        "write": []
      },
      "provenance": {
        "cert_issuer": "https://token.actions.githubusercontent.com",
        "repository_uri": "https://github.com/StacklokLabs/osv-mcp",
        "runner_environment": "github-hosted",
        "signer_identity": "/.github/workflows/release.yml",
        "sigstore_url": "tuf-repo-cdn.sigstore.dev"
      },
      "repository_url": "https://github.com/StacklokLabs/osv-mcp",
      "status": "Active",
      "tags": [
        "vulnerability",
        "security",
        "osv",
        "open-source",
        "cve",
        "packages",
        "dependencies",
        "scanning",
        "security-scanning",
        "vulnerability-detection"
      ],
      "tier": "Community",
      "tools": [
        "query_vulnerability",
        "query_vulnerabilities_batch",
        "get_vulnerability"
      ],
      "transport": "sse"
    },
    "perplexity-ask": {
      "args": [],
      "description": "An MCP server implementation that integrates Perplexity AI's Sonar API for live web searches, in-depth research, and reasoning tasks.",
      "env_vars": [
        {
          "description": "Perplexity API key",
          "name": "PERPLEXITY_API_KEY",
          "required": true,
          "secret": true
        }
      ],
      "image": "mcp/perplexity-ask:latest",
      "metadata": {
        "last_updated": "2025-07-07T00:23:42Z",
        "pulls": 10352,
        "stars": 1339
      },
      "permissions": {
        "network": {
          "outbound": {
            "allow_host": [
              "api.perplexity.ai"
            ],
            "allow_port": [
              443
            ],
            "allow_transport": [
              "tcp"
            ],
            "insecure_allow_all": false
          }
        },
        "read": [],
        "write": []
      },
      "repository_url": "https://github.com/ppl-ai/modelcontextprotocol",
      "status": "Active",
      "tags": [
        "ask",
        "perplexity",
        "perplexity-ask"
      ],
      "tier": "Official",
      "tools": [
        "perplexity_ask",
        "perplexity_research",
        "perplexity_reason"
      ],
      "transport": "stdio"
    },
    "playwright": {
      "args": [
        "--port",
        "8931"
      ],
      "description": "A Model Context Protocol (MCP) server that provides browser automation capabilities using Playwright",
      "env_vars": [],
      "image": "mcr.microsoft.com/playwright/mcp",
      "metadata": {
        "last_updated": "2025-07-07T00:23:42Z",
        "pulls": 17811,
        "stars": 14052
      },
      "permissions": {
        "network": {
          "outbound": {
            "allow_host": [],
            "allow_port": [
              443
            ],
            "allow_transport": [
              "tcp"
            ],
            "insecure_allow_all": true
          }
        },
        "read": [],
        "write": []
      },
      "repository_url": "https://github.com/microsoft/playwright-mcp",
      "status": "Active",
      "tags": [
        "playwright",
        "automation",
        "browser",
        "navigate"
      ],
      "target_port": 8931,
      "tier": "Official",
      "tools": [
        "browser_close",
        "browser_resize",
        "browser_console_messages",
        "browser_handle_dialog",
        "browser_file_upload",
        "browser_install",
        "browser_press_key",
        "browser_navigate",
        "browser_navigate_back",
        "browser_navigate_forward",
        "browser_network_requests",
        "browser_pdf_save",
        "browser_take_screenshot",
        "browser_snapshot",
        "browser_click",
        "browser_drag",
        "browser_hover",
        "browser_type",
        "browser_select_option",
        "browser_tab_list",
        "browser_tab_new",
        "browser_tab_select",
        "browser_tab_close",
        "browser_generate_playwright_test",
        "browser_wait_for"
      ],
      "transport": "sse"
    },
    "postgres": {
      "args": [
        "postgresql://host:port/db-name"
      ],
      "description": "A Model Context Protocol server that provides read-only access to PostgreSQL databases. This server enables LLMs to inspect database schemas and execute read-only queries.",
      "env_vars": [],
      "image": "mcp/postgres:latest",
      "metadata": {
        "last_updated": "2025-07-07T00:23:41Z",
        "pulls": 13890,
        "stars": 58024
      },
      "permissions": {
        "network": {
          "outbound": {
            "allow_host": [],
            "allow_port": [
              443
            ],
            "allow_transport": [
              "tcp"
            ],
            "insecure_allow_all": false
          }
        },
        "read": [
          "/tmp/db"
        ],
        "write": [
          "/tmp/db"
        ]
      },
      "repository_url": "https://github.com/modelcontextprotocol/servers",
      "status": "Deprecated",
      "tags": [
        "database",
        "postgres",
        "postgresql",
        "query",
        "read-only",
        "schema",
        "sql"
      ],
      "tier": "Community",
      "tools": [
        "query"
      ],
      "transport": "stdio"
    },
    "puppeteer": {
      "args": [],
      "description": "A Model Context Protocol server that provides browser automation capabilities using Puppeteer",
      "env_vars": [
        {
          "default": "true",
          "description": "Set to true when running in Docker to use headless mode",
          "name": "DOCKER_CONTAINER",
          "required": false
        }
      ],
      "image": "mcp/puppeteer:latest",
      "metadata": {
        "last_updated": "2025-07-07T00:23:38Z",
        "pulls": 17467,
        "stars": 58024
      },
      "permissions": {
        "network": {
          "outbound": {
            "allow_host": [],
            "allow_port": [
              443
            ],
            "allow_transport": [
              "tcp"
            ],
            "insecure_allow_all": true
          }
        },
        "read": [],
        "write": []
      },
      "repository_url": "https://github.com/modelcontextprotocol/servers",
      "status": "Deprecated",
      "tags": [
        "automation",
        "browser",
        "capabilities",
        "navigate",
        "provides",
        "puppeteer",
        "puppeteer_click",
        "puppeteer_evaluate",
        "puppeteer_fill",
        "puppeteer_hover"
      ],
      "tier": "Community",
      "tools": [
        "puppeteer_navigate",
        "puppeteer_screenshot",
        "puppeteer_click",
        "puppeteer_hover",
        "puppeteer_fill",
        "puppeteer_select",
        "puppeteer_evaluate"
      ],
      "transport": "stdio"
    },
    "redis": {
      "args": [],
      "description": "A Model Context Protocol server that provides access to Redis databases. This server enables LLMs to interact with Redis key-value stores through a set of standardized tools.",
      "env_vars": [
        {
          "description": "Redis IP or hostname (default \"127.0.0.1\")",
          "name": "REDIS_HOST",
          "required": true
        },
        {
          "description": "Redis port (default 6379)",
          "name": "REDIS_PORT",
          "required": false
        },
        {
          "description": "Redis database number (default 0)",
          "name": "REDIS_DB",
          "required": false
        },
        {
          "description": "Redis username (default \"default\")",
          "name": "REDIS_USERNAME",
          "required": false
        },
        {
          "description": "Redis password (default empty)",
          "name": "REDIS_PWD",
          "required": false,
          "secret": true
        },
        {
          "description": "Redis TLS connection (True|False, default False)",
          "name": "REDIS_SSL",
          "required": false
        },
        {
          "description": "CA certificate for verifying server",
          "name": "REDIS_CA_PATH",
          "required": false
        },
        {
          "description": "Client's private key file for client authentication",
          "name": "REDIS_SSL_KEYFILE",
          "required": false
        },
        {
          "description": "Client's certificate file for client authentication",
          "name": "REDIS_SSL_CERTFILE",
          "required": false
        },
        {
          "description": "Whether the client should verify the server's certificate (default \"required\")",
          "name": "REDIS_CERT_REQS",
          "required": false
        },
        {
          "description": "Path to the trusted CA certificates file",
          "name": "REDIS_CA_CERTS",
          "required": false
        },
        {
          "description": "Enable Redis Cluster mode (True|False, default False)",
          "name": "REDIS_CLUSTER_MODE",
          "required": false
        },
        {
          "description": "Use the stdio or sse transport (default stdio)",
          "name": "MCP_TRANSPORT",
          "required": false
        }
      ],
      "image": "mcp/redis:latest",
      "metadata": {
        "last_updated": "2025-07-07T00:23:41Z",
        "pulls": 7051,
        "stars": 123
      },
      "permissions": {
        "network": {
          "outbound": {
            "allow_host": [],
            "allow_port": [
              443,
              6379
            ],
            "allow_transport": [
              "tcp"
            ],
            "insecure_allow_all": true
          }
        },
        "read": [],
        "write": []
      },
      "repository_url": "https://github.com/redis/mcp-redis",
      "status": "Active",
      "tags": [
        "redis",
        "database",
        "key-value",
        "storage",
        "cache",
        "data"
      ],
      "tier": "Official",
      "tools": [
        "dbsize",
        "info",
        "client_list",
        "delete",
        "type",
        "expire",
        "rename",
        "scan_keys",
        "scan_all_keys",
        "get_indexes",
        "get_index_info",
        "get_indexed_keys_number",
        "create_vector_index_hash",
        "vector_search_hash",
        "hset",
        "hget",
        "hdel",
        "hgetall",
        "hexists",
        "set_vector_in_hash",
        "get_vector_from_hash",
        "lpush",
        "rpush",
        "lpop",
        "rpop",
        "lrange",
        "llen",
        "set",
        "get",
        "json_set",
        "json_get",
        "json_del",
        "zadd",
        "zrange",
        "zrem",
        "sadd",
        "srem",
        "smembers",
        "xadd",
        "xrange",
        "xdel",
        "publish",
        "subscribe",
        "unsubscribe"
      ],
      "transport": "stdio"
    },
    "semgrep": {
      "args": [
        "--transport",
        "sse"
      ],
      "description": "An MCP server for using Semgrep to scan code for security vulnerabilities. Semgrep is a fast, deterministic static analysis tool that semantically understands many languages and comes with over 5,000 rules.",
      "env_vars": [
        {
          "description": "Token for connecting to Semgrep AppSec Platform",
          "name": "SEMGREP_APP_TOKEN",
          "required": false,
          "secret": true
        }
      ],
      "image": "ghcr.io/semgrep/mcp:latest",
      "metadata": {
        "last_updated": "2025-07-07T00:23:40Z",
        "pulls": 8085,
        "stars": 213
      },
      "permissions": {
        "network": {
          "outbound": {
            "allow_host": [
              "semgrep.dev"
            ],
            "allow_port": [
              443
            ],
            "allow_transport": [
              "tcp"
            ],
            "insecure_allow_all": false
          }
        },
        "read": [],
        "write": []
      },
      "repository_url": "https://github.com/semgrep/mcp",
      "status": "Active",
      "tags": [
        "security",
        "static-analysis",
        "code-scanning",
        "vulnerability-detection",
        "sast",
        "code-quality",
        "security-scanning",
        "semgrep",
        "ast",
        "code-analysis"
      ],
      "tier": "Official",
      "tools": [
        "security_check",
        "semgrep_scan",
        "semgrep_scan_with_custom_rule",
        "get_abstract_syntax_tree",
        "supported_languages",
        "semgrep_rule_schema",
        "write_custom_semgrep_rule"
      ],
      "transport": "sse"
    },
    "sentry": {
      "args": [],
      "description": "A Model Context Protocol server for retrieving and analyzing issues from Sentry.io",
      "env_vars": [
        {
          "description": "Sentry authentication token for API access",
          "name": "SENTRY_TOKEN",
          "required": true,
          "secret": true
        }
      ],
      "image": "mcp/sentry:latest",
      "metadata": {
        "last_updated": "2025-07-07T00:23:42Z",
        "pulls": 10161,
        "stars": 58024
      },
      "permissions": {
        "network": {
          "outbound": {
            "allow_host": [],
            "allow_port": [
              443
            ],
            "allow_transport": [
              "tcp"
            ],
            "insecure_allow_all": false
          }
        },
        "read": [],
        "write": []
      },
      "repository_url": "https://github.com/modelcontextprotocol/servers",
      "status": "Deprecated",
      "tags": [
        "analyzing",
        "issues",
        "retrieving",
        "sentry",
        "tools"
      ],
      "tier": "Community",
      "tools": [
        "get_sentry_issue"
      ],
      "transport": "stdio"
    },
    "sequentialthinking": {
      "args": [],
      "description": "MCP server enabling dynamic problem-solving with a structured, reflective approach that can adapt and evolve as understanding deepens.",
      "env_vars": [],
      "image": "mcp/sequentialthinking:latest",
      "metadata": {
        "last_updated": "2025-07-07T00:23:41Z",
        "pulls": 11192,
        "stars": 58024
      },
      "permissions": {
        "network": {
          "outbound": {
            "allow_host": [],
            "allow_port": [],
            "allow_transport": [],
            "insecure_allow_all": false
          }
        },
        "read": [],
        "write": []
      },
      "repository_url": "https://github.com/modelcontextprotocol/servers",
      "status": "Active",
      "tags": [
        "approach",
        "dynamic",
        "enabling",
        "problem",
        "reflective",
        "sequentialthinking",
        "solving",
        "structured",
        "step-by-step",
        "revision",
        "branching",
        "chain-of-thought"
      ],
      "tier": "Community",
      "tools": [
        "sequentialthinking"
      ],
      "transport": "stdio"
    },
    "slack": {
      "args": [],
      "description": "MCP Server for the Slack API, enabling Claude to interact with Slack workspaces",
      "env_vars": [
        {
          "description": "Bot User OAuth Token that starts with xoxb-",
          "name": "SLACK_BOT_TOKEN",
          "required": true,
          "secret": true
        },
        {
          "description": "Slack Team ID that starts with T",
          "name": "SLACK_TEAM_ID",
          "required": true
        }
      ],
      "image": "mcp/slack:latest",
      "metadata": {
        "last_updated": "2025-07-07T00:23:39Z",
        "pulls": 6479,
        "stars": 58024
      },
      "permissions": {
        "network": {
          "outbound": {
            "allow_host": [
              ".slack.com"
            ],
            "allow_port": [
              443
            ],
            "allow_transport": [
              "tcp"
            ],
            "insecure_allow_all": false
          }
        },
        "read": [],
        "write": []
      },
      "repository_url": "https://github.com/modelcontextprotocol/servers",
      "status": "Deprecated",
      "tags": [
        "api",
        "claude",
        "enabling",
        "interact",
        "list",
        "post",
        "reply",
        "slack",
        "tools",
        "workspaces"
      ],
      "tier": "Community",
      "tools": [
        "slack_list_channels",
        "slack_post_message",
        "slack_reply_to_thread",
        "slack_add_reaction",
        "slack_get_channel_history",
        "slack_get_thread_replies",
        "slack_get_users",
        "slack_get_user_profile"
      ],
      "transport": "stdio"
    },
    "sqlite": {
      "args": [],
      "description": "MCP server with SQLite for SQL queries, data analysis, and auto-generated business insights.",
      "env_vars": [],
      "image": "mcp/sqlite:latest",
      "metadata": {
        "last_updated": "2025-07-07T00:23:38Z",
        "pulls": 10410,
        "stars": 58024
      },
      "permissions": {
        "network": {
          "outbound": {
            "allow_host": [],
            "allow_port": [
              443
            ],
            "allow_transport": [
              "tcp"
            ],
            "insecure_allow_all": false
          }
        },
        "read": [],
        "write": []
      },
      "repository_url": "https://github.com/modelcontextprotocol/servers",
      "status": "Deprecated",
      "tags": [
        "analysis",
        "auto",
        "business",
        "data",
        "generated",
        "insights",
        "queries",
        "sql",
        "sqlite",
        "tools"
      ],
      "tier": "Community",
      "tools": [
        "read_query",
        "write_query",
        "create_table",
        "list_tables",
        "describe_table",
        "append_insight"
      ],
      "transport": "stdio"
    },
    "terraform": {
      "args": [],
      "description": "MCP Server for providing seamless integration with Terraform ecosystem and interaction capabilities for Infrastructure as Code (IaC) development.",
      "env_vars": [],
      "image": "hashicorp/terraform-mcp-server:latest",
      "metadata": {
        "last_updated": "2025-07-07T00:23:40Z",
        "pulls": 4608,
        "stars": 694
      },
      "permissions": {
        "network": {
          "outbound": {
            "allow_host": [
              "registry.terraform.io"
            ],
            "allow_port": [
              443
            ],
            "allow_transport": [
              "tcp"
            ],
            "insecure_allow_all": false
          }
        },
        "read": [],
        "write": []
      },
      "repository_url": "https://github.com/hashicorp/terraform-mcp-server",
      "status": "Active",
      "tags": [
        "terraform",
        "iac",
        "infrastructure",
        "automation",
        "providers",
        "modules",
        "hcl",
        "plan",
        "apply",
        "destroy",
        "aws",
        "gcp",
        "azure"
      ],
      "tier": "Official",
      "tools": [
        "resolveProviderDocID",
        "getProviderDocs",
        "searchModules",
        "moduleDetails"
      ],
      "transport": "stdio"
    },
    "time": {
      "args": [],
      "description": "MCP server for time info and IANA timezone conversions with auto system timezone detection.",
      "env_vars": [],
      "image": "mcp/time:latest",
      "metadata": {
        "last_updated": "2025-07-07T00:23:40Z",
        "pulls": 7827,
        "stars": 58024
      },
      "permissions": {
        "network": {
          "outbound": {
            "allow_host": [],
            "allow_port": [],
            "allow_transport": [],
            "insecure_allow_all": false
          }
        },
        "read": [],
        "write": []
      },
      "repository_url": "https://github.com/modelcontextprotocol/servers",
      "status": "Active",
      "tags": [
        "auto",
        "available",
        "configuration",
        "conversions",
        "convert_time",
        "customization",
        "details",
        "detection",
        "example",
        "examples"
      ],
      "tier": "Community",
      "tools": [
        "get_current_time",
        "convert_time"
      ],
      "transport": "stdio"
    }
  },
  "version": "1.0.0"
>>>>>>> b3074374
}<|MERGE_RESOLUTION|>--- conflicted
+++ resolved
@@ -1,157 +1,4 @@
 {
-<<<<<<< HEAD
-    "last_updated": "2025-06-16 00:22:47",
-    "servers": {
-        "atlassian": {
-            "args": [],
-            "description": "Model Context Protocol (MCP) server for Atlassian products (Confluence and Jira). This integration supports both Confluence & Jira Cloud and Server/Data Center deployments.",
-            "env_vars": [
-                {
-                    "description": "Confluence URL (e.g., https://your-domain.atlassian.net/wiki)",
-                    "name": "CONFLUENCE_URL",
-                    "required": false
-                },
-                {
-                    "description": "Confluence username/email for Cloud deployments",
-                    "name": "CONFLUENCE_USERNAME",
-                    "required": false
-                },
-                {
-                    "description": "Confluence API token for Cloud deployments",
-                    "name": "CONFLUENCE_API_TOKEN",
-                    "required": false,
-                    "secret": true
-                },
-                {
-                    "description": "Confluence Personal Access Token for Server/Data Center deployments",
-                    "name": "CONFLUENCE_PERSONAL_TOKEN",
-                    "required": false,
-                    "secret": true
-                },
-                {
-                    "description": "Verify SSL certificates for Confluence Server/Data Center (true/false)",
-                    "name": "CONFLUENCE_SSL_VERIFY",
-                    "required": false
-                },
-                {
-                    "description": "Comma-separated list of Confluence space keys to filter search results",
-                    "name": "CONFLUENCE_SPACES_FILTER",
-                    "required": false
-                },
-                {
-                    "description": "Jira URL (e.g., https://your-domain.atlassian.net)",
-                    "name": "JIRA_URL",
-                    "required": false
-                },
-                {
-                    "description": "Jira username/email for Cloud deployments",
-                    "name": "JIRA_USERNAME",
-                    "required": false
-                },
-                {
-                    "description": "Jira API token for Cloud deployments",
-                    "name": "JIRA_API_TOKEN",
-                    "required": false,
-                    "secret": true
-                },
-                {
-                    "description": "Jira Personal Access Token for Server/Data Center deployments",
-                    "name": "JIRA_PERSONAL_TOKEN",
-                    "required": false,
-                    "secret": true
-                },
-                {
-                    "description": "Verify SSL certificates for Jira Server/Data Center (true/false)",
-                    "name": "JIRA_SSL_VERIFY",
-                    "required": false
-                },
-                {
-                    "description": "Comma-separated list of Jira project keys to filter search results",
-                    "name": "JIRA_PROJECTS_FILTER",
-                    "required": false
-                },
-                {
-                    "description": "Run in read-only mode (disables all write operations)",
-                    "name": "READ_ONLY_MODE",
-                    "required": false
-                },
-                {
-                    "description": "Increase logging verbosity",
-                    "name": "MCP_VERBOSE",
-                    "required": false
-                }
-            ],
-            "image": "mcp/atlassian:latest",
-            "metadata": {
-                "last_updated": "2025-06-16T00:22:43Z",
-                "pulls": 6689,
-                "stars": 1913
-            },
-            "permissions": {
-                "network": {
-                    "outbound": {
-                        "allow_host": [
-                            "atlassian.net",
-                            "atlassian.com"
-                        ],
-                        "allow_port": [
-                            443
-                        ],
-                        "allow_transport": [
-                            "tcp"
-                        ],
-                        "insecure_allow_all": false
-                    }
-                },
-                "read": [],
-                "write": []
-            },
-            "repository_url": "https://github.com/sooperset/mcp-atlassian",
-            "tags": [
-                "atlassian",
-                "confluence",
-                "jira",
-                "wiki",
-                "issue-tracking",
-                "project-management",
-                "documentation",
-                "cloud",
-                "server",
-                "data-center"
-            ],
-            "tools": [
-                "confluence_search",
-                "confluence_get_page",
-                "confluence_get_page_children",
-                "confluence_get_page_ancestors",
-                "confluence_get_comments",
-                "confluence_create_page",
-                "confluence_update_page",
-                "confluence_delete_page",
-                "confluence_attach_content",
-                "jira_get_issue",
-                "jira_search",
-                "jira_get_project_issues",
-                "jira_get_epic_issues",
-                "jira_create_issue",
-                "jira_update_issue",
-                "jira_delete_issue",
-                "jira_get_transitions",
-                "jira_transition_issue",
-                "jira_add_comment",
-                "jira_add_worklog",
-                "jira_get_worklog",
-                "jira_download_attachments",
-                "jira_link_to_epic",
-                "jira_get_agile_boards",
-                "jira_get_board_issues",
-                "jira_get_sprints_from_board",
-                "jira_get_sprint_issues"
-            ],
-            "transport": "stdio"
-        },
-        "everything": {
-=======
   "$schema": "https://raw.githubusercontent.com/stacklok/toolhive/main/docs/registry/schema.json",
   "last_updated": "2025-07-07T00:23:43Z",
   "servers": {
@@ -324,127 +171,6 @@
       ],
       "transport": "stdio"
     },
-    "aws-kb-retrieval-server": {
-      "args": [],
-      "description": "MCP server for retrieving information from the AWS Knowledge Base using the Bedrock Agent Runtime.",
-      "env_vars": [
-        {
-          "description": "AWS access key ID for Bedrock Agent Runtime operations",
-          "name": "AWS_ACCESS_KEY_ID",
-          "required": true,
-          "secret": true
-        },
-        {
-          "description": "AWS secret access key for Bedrock Agent Runtime operations",
-          "name": "AWS_SECRET_ACCESS_KEY",
-          "required": true,
-          "secret": true
-        },
-        {
-          "description": "AWS region where the Knowledge Base is located",
-          "name": "AWS_REGION",
-          "required": true
-        }
-      ],
-      "image": "mcp/aws-kb-retrieval-server:latest",
-      "metadata": {
-        "last_updated": "2025-07-07T00:23:40Z",
-        "pulls": 4803,
-        "stars": 58024
-      },
-      "permissions": {
-        "network": {
-          "outbound": {
-            "allow_host": [],
-            "allow_port": [
-              443
-            ],
-            "allow_transport": [
-              "tcp"
-            ],
-            "insecure_allow_all": true
-          }
-        },
-        "read": [],
-        "write": []
-      },
-      "repository_url": "https://github.com/modelcontextprotocol/servers",
-      "status": "Deprecated",
-      "tags": [
-        "agent",
-        "aws",
-        "aws-kb-retrieval-server",
-        "base",
-        "bedrock",
-        "information",
-        "knowledge",
-        "retrieval",
-        "retrieving",
-        "runtime"
-      ],
-      "tier": "Community",
-      "tools": [
-        "retrieve_from_aws_kb"
-      ],
-      "transport": "stdio"
-    },
-    "brave-search": {
-      "args": [],
-      "description": "MCP server that integrates the Brave Search API, providing both web and local search capabilities.",
-      "env_vars": [
-        {
-          "description": "Brave Search API key for web and local search capabilities",
-          "name": "BRAVE_API_KEY",
-          "required": true,
-          "secret": true
-        }
-      ],
-      "image": "mcp/brave-search:latest",
-      "metadata": {
-        "last_updated": "2025-07-07T00:23:39Z",
-        "pulls": 8354,
-        "stars": 58024
-      },
-      "permissions": {
-        "network": {
-          "outbound": {
-            "allow_host": [
-              "brave.com",
-              "api.search.brave.com"
-            ],
-            "allow_port": [
-              443
-            ],
-            "allow_transport": [
-              "tcp"
-            ],
-            "insecure_allow_all": false
-          }
-        },
-        "read": [],
-        "write": []
-      },
-      "repository_url": "https://github.com/modelcontextprotocol/servers",
-      "status": "Deprecated",
-      "tags": [
-        "api",
-        "both",
-        "brave",
-        "brave-search",
-        "brave_local_search",
-        "capabilities",
-        "execute",
-        "integrates",
-        "local",
-        "providing"
-      ],
-      "tier": "Community",
-      "tools": [
-        "brave_web_search",
-        "brave_local_search"
-      ],
-      "transport": "stdio"
-    },
     "elasticsearch": {
       "args": [],
       "description": "Connect to your Elasticsearch data directly from any MCP Client.",
@@ -536,73 +262,15 @@
       ],
       "transport": "stdio"
     },
-    "everart": {
-      "args": [],
-      "description": "Image generation server for Claude Desktop using EverArt's API.",
-      "env_vars": [
-        {
-          "description": "EverArt API key for image generation",
-          "name": "EVERART_API_KEY",
-          "required": true,
-          "secret": true
-        }
-      ],
-      "image": "mcp/everart:latest",
-      "metadata": {
-        "last_updated": "2025-07-07T00:23:41Z",
-        "pulls": 8821,
-        "stars": 58024
-      },
-      "permissions": {
-        "network": {
-          "outbound": {
-            "allow_host": [],
-            "allow_port": [
-              443
-            ],
-            "allow_transport": [
-              "tcp"
-            ],
-            "insecure_allow_all": false
-          }
-        },
-        "read": [],
-        "write": []
-      },
-      "repository_url": "https://github.com/modelcontextprotocol/servers",
-      "status": "Deprecated",
-      "tags": [
-        "api",
-        "claude",
-        "desktop",
-        "everart",
-        "generation",
-        "image",
-        "tools",
-        "using"
-      ],
-      "tier": "Community",
-      "tools": [
-        "generate_image"
-      ],
-      "transport": "stdio"
-    },
     "everything": {
->>>>>>> b3074374
       "args": [],
       "description": "This MCP server attempts to exercise all the features of the MCP protocol",
       "env_vars": [],
       "image": "mcp/everything:latest",
       "metadata": {
-<<<<<<< HEAD
-        "last_updated": "2025-06-17T00:21:54Z",
-        "pulls": 9154,
-        "stars": 54102
-=======
         "last_updated": "2025-07-07T00:23:42Z",
         "pulls": 11442,
         "stars": 58024
->>>>>>> b3074374
       },
       "permissions": {
         "network": {
@@ -642,205 +310,6 @@
       ],
       "transport": "stdio"
     },
-<<<<<<< HEAD
-        "fetch": {
-            "args": [],
-            "description": "A Model Context Protocol server that provides web content fetching capabilities",
-            "env_vars": [],
-            "image": "mcp/fetch:latest",
-            "metadata": {
-                "last_updated": "2025-06-16T00:22:46Z",
-                "pulls": 8358,
-                "stars": 53890
-            },
-            "permissions": {
-                "network": {
-                    "outbound": {
-                        "allow_host": [
-                            "github.com"
-                        ],
-                        "allow_port": [
-                            443
-                        ],
-                        "allow_transport": [
-                            "tcp"
-                        ],
-                        "insecure_allow_all": true
-                    }
-                },
-                "read": [],
-                "write": []
-            },
-            "repository_url": "https://github.com/modelcontextprotocol/servers",
-            "tags": [
-                "content",
-                "html",
-                "markdown",
-                "fetch",
-                "fetching",
-                "get",
-                "wget",
-                "json",
-                "curl",
-                "modelcontextprotocol"
-            ],
-            "tools": [
-                "fetch"
-            ],
-            "transport": "stdio"
-        },
-        "filesystem": {
-            "args": [],
-            "description": "Node.js server implementing Model Context Protocol (MCP) for filesystem operations.",
-            "env_vars": [],
-            "image": "mcp/filesystem:latest",
-            "metadata": {
-                "last_updated": "2025-06-16T00:22:41Z",
-                "pulls": 12611,
-                "stars": 53890
-            },
-            "permissions": {
-                "network": {
-                    "outbound": {
-                        "allow_host": [],
-                        "allow_port": [
-                            443
-                        ],
-                        "allow_transport": [
-                            "tcp"
-                        ],
-                        "insecure_allow_all": false
-                    }
-                },
-                "read": [
-                    "/tmp"
-                ],
-                "write": [
-                    "/tmp"
-                ]
-            },
-            "repository_url": "https://github.com/modelcontextprotocol/servers",
-            "tags": [
-                "create_directory",
-                "edit_file",
-                "filesystem",
-                "get_file_info",
-                "implementing",
-                "list_allowed_directories",
-                "list_directory",
-                "move_file",
-                "node",
-                "operations"
-            ],
-            "tools": [
-                "read_file",
-                "read_multiple_files",
-                "write_file",
-                "edit_file",
-                "create_directory",
-                "list_directory",
-                "move_file",
-                "search_files",
-                "get_file_info",
-                "list_allowed_directories"
-            ],
-            "transport": "stdio"
-        },
-        "firecrawl": {
-            "args": [],
-            "description": "A powerful web scraping and content extraction MCP server that provides advanced crawling, search, and structured data extraction capabilities with LLM integration.",
-            "env_vars": [
-                {
-                    "description": "API key for FireCrawl service authentication",
-                    "name": "FIRECRAWL_API_KEY",
-                    "required": true,
-                    "secret": true
-                },
-                {
-                    "description": "FireCrawl API URL (default: https://api.firecrawl.dev/v1)",
-                    "name": "FIRECRAWL_API_URL",
-                    "required": false
-                },
-                {
-                    "description": "Maximum number of retry attempts for API calls",
-                    "name": "FIRECRAWL_RETRY_MAX_ATTEMPTS",
-                    "required": false
-                },
-                {
-                    "description": "Initial delay in milliseconds for retry backoff",
-                    "name": "FIRECRAWL_RETRY_INITIAL_DELAY",
-                    "required": false
-                },
-                {
-                    "description": "Maximum delay in milliseconds for retry backoff",
-                    "name": "FIRECRAWL_RETRY_MAX_DELAY",
-                    "required": false
-                },
-                {
-                    "description": "Backoff factor for retry delay calculation",
-                    "name": "FIRECRAWL_RETRY_BACKOFF_FACTOR",
-                    "required": false
-                },
-                {
-                    "description": "Credit threshold for warning notifications",
-                    "name": "FIRECRAWL_CREDIT_WARNING_THRESHOLD",
-                    "required": false
-                },
-                {
-                    "description": "Credit threshold for critical notifications",
-                    "name": "FIRECRAWL_CREDIT_CRITICAL_THRESHOLD",
-                    "required": false
-                }
-            ],
-            "image": "mcp/firecrawl:latest",
-            "metadata": {
-                "last_updated": "2025-06-16T00:22:41Z",
-                "pulls": 6540,
-                "stars": 3435
-            },
-            "permissions": {
-                "network": {
-                    "outbound": {
-                        "allow_host": [],
-                        "allow_port": [
-                            443
-                        ],
-                        "allow_transport": [
-                            "tcp"
-                        ],
-                        "insecure_allow_all": true
-                    }
-                },
-                "read": [],
-                "write": []
-            },
-            "repository_url": "https://github.com/mendableai/firecrawl-mcp-server",
-            "tags": [
-                "web-crawler",
-                "web-scraping",
-                "data-collection",
-                "batch-processing",
-                "content-extraction",
-                "search-api",
-                "llm-tools",
-                "javascript-rendering",
-                "research",
-                "automation"
-            ],
-            "tools": [
-                "firecrawl_scrape",
-                "firecrawl_batch_scrape",
-                "firecrawl_check_batch_status",
-                "firecrawl_check_crawl_status",
-                "firecrawl_search",
-                "firecrawl_crawl",
-                "firecrawl_extract",
-                "firecrawl_deep_research",
-                "firecrawl_generate_llmstxt",
-                "firecrawl_map"
-            ],
-            "transport": "stdio"
-=======
     "fetch": {
       "args": [],
       "description": "A Model Context Protocol server that provides web content fetching capabilities",
@@ -958,776 +427,37 @@
           "name": "FIRECRAWL_API_KEY",
           "required": true,
           "secret": true
->>>>>>> b3074374
-        },
-        "git": {
-            "args": [],
-            "description": "A Model Context Protocol server for Git repository interaction and automation",
-            "env_vars": [],
-            "image": "mcp/git:latest",
-            "metadata": {
-                "last_updated": "2025-06-16T00:22:47Z",
-                "pulls": 6260,
-                "stars": 53890
-            },
-            "permissions": {
-                "network": {
-                    "outbound": {
-                        "allow_host": [],
-                        "allow_port": [],
-                        "allow_transport": [],
-                        "insecure_allow_all": false
-                    }
-                },
-                "read": [],
-                "write": []
-            },
-            "repository_url": "https://github.com/modelcontextprotocol/servers",
-            "tags": [
-                "adds",
-                "automation",
-                "git",
-                "interaction",
-                "records",
-                "repository",
-                "shows",
-                "tools",
-                "unstages"
-            ],
-            "tools": [
-                "git_status",
-                "git_diff_unstaged",
-                "git_diff_staged",
-                "git_diff",
-                "git_commit",
-                "git_add",
-                "git_reset",
-                "git_log",
-                "git_create_branch",
-                "git_checkout",
-                "git_show",
-                "git_init"
-            ],
-            "transport": "stdio"
-        },
-        "github": {
-            "args": [],
-            "description": "The GitHub MCP Server provides seamless integration with GitHub APIs, enabling advanced automation and interaction capabilities for developers and tools",
-            "env_vars": [
-                {
-                    "description": "GitHub personal access token with appropriate permissions",
-                    "name": "GITHUB_PERSONAL_ACCESS_TOKEN",
-                    "required": true,
-                    "secret": true
-                },
-                {
-                    "description": "GitHub Enterprise Server hostname (optional)",
-                    "name": "GH_HOST",
-                    "required": false
-                }
-            ],
-            "image": "ghcr.io/github/github-mcp-server:latest",
-            "metadata": {
-                "last_updated": "2025-06-16T00:22:45Z",
-                "pulls": 5000,
-                "stars": 15758
-            },
-            "permissions": {
-                "network": {
-                    "outbound": {
-                        "allow_host": [
-                            "docs.github.com",
-                            "github.com"
-                        ],
-                        "allow_port": [
-                            443
-                        ],
-                        "allow_transport": [
-                            "tcp"
-                        ],
-                        "insecure_allow_all": false
-                    }
-                },
-                "read": [],
-                "write": []
-            },
-            "provenance": {
-                "cert_issuer": "https://token.actions.githubusercontent.com",
-                "repository_uri": "https://github.com/github/github-mcp-server",
-                "runner_environment": "github-hosted",
-                "signer_identity": "/.github/workflows/docker-publish.yml",
-                "sigstore_url": "tuf-repo-cdn.sigstore.dev"
-            },
-            "repository_url": "https://github.com/github/github-mcp-server",
-            "tags": [
-                "api",
-                "create",
-                "fork",
-                "github",
-                "list",
-                "pull-request",
-                "push",
-                "repository",
-                "search",
-                "update",
-                "issues"
-            ],
-            "tools": [
-                "get_me",
-                "get_issue",
-                "create_issue",
-                "add_issue_comment",
-                "list_issues",
-                "update_issue",
-                "search_issues",
-                "get_pull_request",
-                "list_pull_requests",
-                "merge_pull_request",
-                "get_pull_request_files",
-                "get_pull_request_status",
-                "update_pull_request_branch",
-                "get_pull_request_comments",
-                "get_pull_request_reviews",
-                "create_pull_request_review",
-                "create_pull_request",
-                "create_or_update_file",
-                "push_files",
-                "search_repositories",
-                "create_repository",
-                "get_file_contents",
-                "fork_repository",
-                "create_branch",
-                "list_commits",
-                "search_code",
-                "search_users",
-                "get_code_scanning_alert",
-                "list_code_scanning_alerts"
-            ],
-            "transport": "stdio"
-        },
-        "grafana": {
-            "args": [],
-            "description": "A Model Context Protocol (MCP) server for Grafana that provides access to your Grafana instance and the surrounding ecosystem, enabling dashboard search, datasource queries, alerting management, incident response, and Sift investigations.",
-            "env_vars": [
-                {
-                    "description": "URL of the Grafana instance to connect to",
-                    "name": "GRAFANA_URL",
-                    "required": true
-                },
-                {
-                    "description": "Service account token with appropriate permissions",
-                    "name": "GRAFANA_API_KEY",
-                    "required": true,
-                    "secret": true
-                }
-            ],
-            "image": "mcp/grafana:latest",
-            "metadata": {
-                "last_updated": "2025-06-16T00:22:46Z",
-                "pulls": 4200,
-                "stars": 938
-            },
-            "permissions": {
-                "network": {
-                    "outbound": {
-                        "allow_host": [],
-                        "allow_port": [
-                            443
-                        ],
-                        "allow_transport": [
-                            "tcp"
-                        ],
-                        "insecure_allow_all": true
-                    }
-                },
-                "read": [],
-                "write": []
-            },
-            "repository_url": "https://github.com/grafana/mcp-grafana",
-            "tags": [
-                "grafana",
-                "dashboards",
-                "visualization",
-                "monitoring",
-                "alerting",
-                "prometheus",
-                "loki",
-                "tempo",
-                "pyroscope",
-                "incidents",
-                "observability",
-                "metrics",
-                "logs",
-                "traces",
-                "sift",
-                "investigations",
-                "oncall"
-            ],
-            "tools": [
-                "list_teams",
-                "search_dashboards",
-                "get_dashboard_by_uid",
-                "update_dashboard",
-                "get_dashboard_panel_queries",
-                "list_datasources",
-                "get_datasource_by_uid",
-                "get_datasource_by_name",
-                "query_prometheus",
-                "list_prometheus_metric_metadata",
-                "list_prometheus_metric_names",
-                "list_prometheus_label_names",
-                "list_prometheus_label_values",
-                "list_incidents",
-                "create_incident",
-                "add_activity_to_incident",
-                "resolve_incident",
-                "query_loki_logs",
-                "list_loki_label_names",
-                "list_loki_label_values",
-                "query_loki_stats",
-                "list_alert_rules",
-                "get_alert_rule_by_uid",
-                "list_oncall_schedules",
-                "get_oncall_shift",
-                "get_current_oncall_users",
-                "list_oncall_teams",
-                "list_oncall_users",
-                "get_investigation",
-                "get_analysis",
-                "list_investigations",
-                "find_error_pattern_logs",
-                "find_slow_requests"
-            ],
-            "transport": "stdio"
-        },
-        "hass-mcp": {
-            "args": [],
-            "description": "A Model Context Protocol (MCP) server for Home Assistant integration with Claude and other LLMs, enabling direct interaction with smart home devices, sensors, and automations.",
-            "env_vars": [
-                {
-                    "description": "Home Assistant instance URL (e.g. http://homeassistant.local:8123)",
-                    "name": "HA_URL",
-                    "required": true
-                },
-                {
-                    "description": "Home Assistant Long-Lived Access Token",
-                    "name": "HA_TOKEN",
-                    "required": true,
-                    "secret": true
-                }
-            ],
-            "image": "voska/hass-mcp:latest",
-            "metadata": {
-                "last_updated": "2025-06-16T00:22:41Z",
-                "pulls": 8760,
-                "stars": 104
-            },
-            "permissions": {
-                "network": {
-                    "outbound": {
-                        "allow_host": [],
-                        "allow_port": [],
-                        "allow_transport": [
-                            "tcp"
-                        ],
-                        "insecure_allow_all": true
-                    }
-                },
-                "read": [],
-                "write": []
-            },
-            "repository_url": "https://github.com/voska/hass-mcp",
-            "tags": [
-                "home-assistant",
-                "smart-home",
-                "automation",
-                "iot",
-                "sensors",
-                "devices",
-                "control",
-                "monitoring",
-                "home-automation",
-                "domotics"
-            ],
-            "tools": [
-                "get_version",
-                "get_entity",
-                "entity_action",
-                "list_entities",
-                "search_entities_tool",
-                "domain_summary_tool",
-                "list_automations",
-                "call_service_tool",
-                "restart_ha",
-                "get_history",
-                "get_error_log"
-            ],
-            "transport": "stdio"
-        },
-        "k8s": {
-            "args": [],
-            "description": "MKP is a Model Context Protocol (MCP) server for Kubernetes that allows LLM-powered applications to interact with Kubernetes clusters.",
-            "env_vars": [
-                {
-                    "description": "Path to the kubeconfig file for Kubernetes API authentication (mounted into the container with --volume)",
-                    "name": "KUBECONFIG",
-                    "required": false
-                }
-            ],
-            "image": "ghcr.io/stackloklabs/mkp/server:latest",
-            "metadata": {
-                "last_updated": "2025-06-16T00:22:46Z",
-                "pulls": 6784,
-                "stars": 31
-            },
-            "permissions": {
-                "network": {
-                    "outbound": {
-                        "allow_host": [],
-                        "allow_port": [
-                            443
-                        ],
-                        "allow_transport": [
-                            "tcp"
-                        ],
-                        "insecure_allow_all": true
-                    }
-                },
-                "read": [],
-                "write": []
-            },
-            "provenance": {
-                "cert_issuer": "https://token.actions.githubusercontent.com",
-                "repository_uri": "https://github.com/StacklokLabs/mkp",
-                "runner_environment": "github-hosted",
-                "signer_identity": "/.github/workflows/release.yml",
-                "sigstore_url": "tuf-repo-cdn.sigstore.dev"
-            },
-            "repository_url": "https://github.com/StacklokLabs/mkp",
-            "tags": [
-                "kubernetes",
-                "k8s",
-                "api",
-                "resources",
-                "cluster",
-                "namespaced",
-                "apply",
-                "get",
-                "list"
-            ],
-            "tools": [
-                "list_resources",
-                "get_resource",
-                "apply_resource"
-            ],
-            "transport": "sse"
-        },
-        "memory": {
-            "args": [],
-            "description": "A basic implementation of persistent memory using a local knowledge graph. This lets Claude remember information about the user across chats.",
-            "env_vars": [
-                {
-                    "description": "Path to the memory storage JSON file (default: memory.json in the server directory)",
-                    "name": "MEMORY_FILE_PATH",
-                    "required": false
-                }
-            ],
-            "image": "mcp/memory:latest",
-            "metadata": {
-                "last_updated": "2025-06-16T00:22:45Z",
-                "pulls": 9414,
-                "stars": 53890
-            },
-            "permissions": {
-                "network": {
-                    "outbound": {
-                        "allow_host": [],
-                        "allow_port": [
-                            443
-                        ],
-                        "allow_transport": [
-                            "tcp"
-                        ],
-                        "insecure_allow_all": false
-                    }
-                },
-                "read": [],
-                "write": []
-            },
-            "repository_url": "https://github.com/modelcontextprotocol/servers",
-            "tags": [
-                "entities",
-                "graph",
-                "knowledge",
-                "memory",
-                "observations",
-                "persistent",
-                "relations"
-            ],
-            "tools": [
-                "create_entities",
-                "create_relations",
-                "add_observations",
-                "delete_entities",
-                "delete_observations",
-                "delete_relations",
-                "read_graph",
-                "search_nodes",
-                "open_nodes"
-            ],
-            "transport": "stdio"
-        },
-<<<<<<< HEAD
-        "netbird": {
-            "args": [
-                "--transport",
-                "sse",
-                "--sse-address",
-                ":8001"
-            ],
-            "description": "A Model Context Protocol server for NetBird, enabling management of your NetBird network.",
-            "env_vars": [
-                {
-                    "description": "NetBird API token for authentication",
-                    "name": "NETBIRD_API_TOKEN",
-                    "required": true,
-                    "secret": true
-                },
-                {
-                    "description": "NetBird API host (default is api.netbird.io)",
-                    "name": "NETBIRD_HOST",
-                    "required": false
-                }
-            ],
-            "image": "aantti/mcp-netbird:latest",
-            "metadata": {
-                "last_updated": "2025-06-16T00:22:42Z",
-                "pulls": 5640,
-                "stars": 33
-            },
-            "permissions": {
-                "network": {
-                    "outbound": {
-                        "allow_host": [],
-                        "allow_port": [
-                            443
-                        ],
-                        "allow_transport": [
-                            "tcp"
-                        ],
-                        "insecure_allow_all": true
-                    }
-                },
-                "read": [],
-                "write": []
-            },
-            "repository_url": "https://github.com/aantti/mcp-netbird",
-            "tags": [
-                "netbird",
-                "vpn",
-                "networking",
-                "peer",
-                "route",
-                "dns",
-                "setup-key",
-                "management"
-            ],
-            "target_port": 8001,
-            "tools": [
-                "list_netbird_peers",
-                "list_netbird_port_allocations",
-                "list_netbird_groups",
-                "list_netbird_policies",
-                "list_netbird_posture_checks",
-                "list_netbird_networks",
-                "list_netbird_nameservers"
-            ],
-            "transport": "sse"
-        },
-        "oci-registry": {
-            "args": [],
-            "description": "The OCI Registry MCP Server enables secure and seamless querying of OCI container registries, providing tools for image introspection, tag discovery, and manifest/config retrieval.",
-            "env_vars": [
-                {
-                    "description": "Bearer token for OCI registry authentication",
-                    "name": "OCI_TOKEN",
-                    "required": false,
-                    "secret": true
-                },
-                {
-                    "description": "Username for registry authentication",
-                    "name": "OCI_USERNAME",
-                    "required": false
-                },
-                {
-                    "description": "Password for registry authentication",
-                    "name": "OCI_PASSWORD",
-                    "required": false,
-                    "secret": true
-                }
-            ],
-            "image": "ghcr.io/stackloklabs/ocireg-mcp/server:latest",
-            "metadata": {
-                "last_updated": "2025-06-16T00:22:42Z",
-                "pulls": 2485,
-                "stars": 2
-            },
-            "permissions": {
-                "network": {
-                    "outbound": {
-                        "allow_host": [
-                            "*"
-                        ],
-                        "allow_port": [
-                            443
-                        ],
-                        "allow_transport": [
-                            "tcp"
-                        ],
-                        "insecure_allow_all": false
-                    }
-                },
-                "read": [],
-                "write": []
-            },
-            "provenance": {
-                "cert_issuer": "https://token.actions.githubusercontent.com",
-                "repository_uri": "https://github.com/StacklokLabs/ocireg-mcp",
-                "runner_environment": "github-hosted",
-                "signer_identity": "/.github/workflows/release.yml",
-                "sigstore_url": "tuf-repo-cdn.sigstore.dev"
-            },
-            "repository_url": "https://github.com/StacklokLabs/ocireg-mcp",
-            "tags": [
-                "oci",
-                "registry",
-                "containers",
-                "images",
-                "tags",
-                "manifest",
-                "config",
-                "mcp",
-                "docker"
-            ],
-            "tools": [
-                "get_image_info",
-                "list_tags",
-                "get_image_manifest",
-                "get_image_config"
-            ],
-            "transport": "sse"
-        },
-        "osv": {
-            "args": [],
-            "description": "An MCP (Model Context Protocol) server that provides access to the OSV (Open Source Vulnerabilities) database. This server allows LLM-powered applications to query the OSV database for vulnerability information about packages and commits.",
-            "env_vars": [],
-            "image": "ghcr.io/stackloklabs/osv-mcp/server:latest",
-            "metadata": {
-                "last_updated": "2025-06-16T00:22:43Z",
-                "pulls": 5054,
-                "stars": 5
-            },
-            "permissions": {
-                "network": {
-                    "outbound": {
-                        "allow_host": [
-                            "api.osv.dev"
-                        ],
-                        "allow_port": [
-                            443
-                        ],
-                        "allow_transport": [
-                            "tcp"
-                        ],
-                        "insecure_allow_all": false
-                    }
-                },
-                "read": [],
-                "write": []
-            },
-            "provenance": {
-                "cert_issuer": "https://token.actions.githubusercontent.com",
-                "repository_uri": "https://github.com/StacklokLabs/osv-mcp",
-                "runner_environment": "github-hosted",
-                "signer_identity": "/.github/workflows/release.yml",
-                "sigstore_url": "tuf-repo-cdn.sigstore.dev"
-            },
-            "repository_url": "https://github.com/StacklokLabs/osv-mcp",
-            "tags": [
-                "vulnerability",
-                "security",
-                "osv",
-                "open-source",
-                "cve",
-                "packages",
-                "dependencies",
-                "scanning",
-                "security-scanning",
-                "vulnerability-detection"
-            ],
-            "tools": [
-                "query_vulnerability",
-                "query_vulnerabilities_batch",
-                "get_vulnerability"
-            ],
-            "transport": "sse"
-        },
-        "semgrep": {
-            "args": [],
-            "description": "An MCP server for using Semgrep to scan code for security vulnerabilities. Semgrep is a fast, deterministic static analysis tool that semantically understands many languages and comes with over 5,000 rules.",
-            "env_vars": [
-                {
-                    "description": "Token for connecting to Semgrep AppSec Platform",
-                    "name": "SEMGREP_APP_TOKEN",
-                    "required": false,
-                    "secret": true
-                }
-            ],
-            "image": "ghcr.io/semgrep/mcp:latest",
-            "metadata": {
-                "last_updated": "2025-06-16T00:22:42Z",
-                "pulls": 6300,
-                "stars": 192
-            },
-            "permissions": {
-                "network": {
-                    "outbound": {
-                        "allow_host": [
-                            "semgrep.dev",
-                            "semgrep.com"
-                        ],
-                        "allow_port": [
-                            443
-                        ],
-                        "allow_transport": [
-                            "tcp"
-                        ],
-                        "insecure_allow_all": false
-                    }
-                },
-                "read": [],
-                "write": []
-            },
-            "repository_url": "https://github.com/semgrep/mcp",
-            "tags": [
-                "security",
-                "static-analysis",
-                "code-scanning",
-                "vulnerability-detection",
-                "sast",
-                "code-quality",
-                "security-scanning",
-                "semgrep",
-                "ast",
-                "code-analysis"
-            ],
-            "tools": [
-                "security_check",
-                "semgrep_scan",
-                "semgrep_scan_with_custom_rule",
-                "get_abstract_syntax_tree",
-                "supported_languages",
-                "semgrep_rule_schema",
-                "write_custom_semgrep_rule"
-            ],
-            "transport": "sse"
-        },
-        "sequentialthinking": {
-            "args": [],
-            "description": "MCP server enabling dynamic problem-solving with a structured, reflective approach that can adapt and evolve as understanding deepens.",
-            "env_vars": [],
-            "image": "mcp/sequentialthinking:latest",
-            "metadata": {
-                "last_updated": "2025-06-16T00:22:44Z",
-                "pulls": 9611,
-                "stars": 53890
-            },
-            "permissions": {
-                "network": {
-                    "outbound": {
-                        "allow_host": [],
-                        "allow_port": [
-                            443
-                        ],
-                        "allow_transport": [
-                            "tcp"
-                        ],
-                        "insecure_allow_all": false
-                    }
-                },
-                "read": [],
-                "write": []
-            },
-            "repository_url": "https://github.com/modelcontextprotocol/servers",
-            "tags": [
-                "approach",
-                "dynamic",
-                "enabling",
-                "problem",
-                "reflective",
-                "sequentialthinking",
-                "solving",
-                "structured",
-                "step-by-step",
-                "revision",
-                "branching",
-                "chain-of-thought"
-            ],
-            "tools": [
-                "sequentialthinking"
-            ],
-            "transport": "stdio"
-        },
-        "terraform": {
-            "args": [],
-            "description": "MCP Server for providing seamless integration with Terraform ecosystem and interaction capabilities for Infrastructure as Code (IaC) development.",
-            "env_vars": [],
-            "image": "hashicorp/terraform-mcp-server:latest",
-            "metadata": {
-                "last_updated": "2025-06-16T00:22:43Z",
-                "pulls": 2432,
-                "stars": 601
-            },
-            "permissions": {
-                "network": {
-                    "outbound": {
-                        "allow_host": [],
-                        "allow_port": [
-                            443
-                        ],
-                        "allow_transport": [
-                            "tcp"
-                        ],
-                        "insecure_allow_all": true
-                    }
-                },
-                "read": [],
-                "write": []
-            },
-            "repository_url": "https://github.com/hashicorp/terraform-mcp-server",
-            "tags": [
-                "terraform",
-                "iac",
-                "infrastructure",
-                "automation",
-                "providers",
-                "modules",
-                "hcl",
-                "plan",
-                "apply",
-                "destroy",
-                "aws",
-                "gcp",
-                "azure"
-            ],
-            "tools": [
-                "resolveProviderDocID",
-                "getProviderDocs",
-                "searchModules",
-                "moduleDetails"
-            ],
-            "transport": "stdio"
-=======
+        },
+        {
+          "description": "FireCrawl API URL (default: https://api.firecrawl.dev/v1)",
+          "name": "FIRECRAWL_API_URL",
+          "required": false
+        },
+        {
+          "description": "Maximum number of retry attempts for API calls",
+          "name": "FIRECRAWL_RETRY_MAX_ATTEMPTS",
+          "required": false
+        },
+        {
+          "description": "Initial delay in milliseconds for retry backoff",
+          "name": "FIRECRAWL_RETRY_INITIAL_DELAY",
+          "required": false
+        },
+        {
+          "description": "Maximum delay in milliseconds for retry backoff",
+          "name": "FIRECRAWL_RETRY_MAX_DELAY",
+          "required": false
+        },
+        {
+          "description": "Backoff factor for retry delay calculation",
+          "name": "FIRECRAWL_RETRY_BACKOFF_FACTOR",
+          "required": false
+        },
+        {
+          "description": "Credit threshold for warning notifications",
+          "name": "FIRECRAWL_CREDIT_WARNING_THRESHOLD",
+          "required": false
+        },
         {
           "description": "Credit threshold for critical notifications",
           "name": "FIRECRAWL_CREDIT_CRITICAL_THRESHOLD",
@@ -1784,64 +514,6 @@
         "firecrawl_deep_research",
         "firecrawl_generate_llmstxt",
         "firecrawl_map"
-      ],
-      "transport": "stdio"
-    },
-    "gdrive": {
-      "args": [],
-      "description": "This MCP server integrates with Google Drive to allow listing, reading, and searching over files.",
-      "env_vars": [
-        {
-          "description": "Path to the OAuth keys file for Google Drive API authentication",
-          "name": "GDRIVE_OAUTH_PATH",
-          "required": true
-        },
-        {
-          "description": "Path to save/load Google Drive API credentials",
-          "name": "GDRIVE_CREDENTIALS_PATH",
-          "required": true
-        }
-      ],
-      "image": "mcp/gdrive:latest",
-      "metadata": {
-        "last_updated": "2025-07-07T00:23:43Z",
-        "pulls": 7654,
-        "stars": 58024
-      },
-      "permissions": {
-        "network": {
-          "outbound": {
-            "allow_host": [],
-            "allow_port": [
-              443
-            ],
-            "allow_transport": [
-              "tcp"
-            ],
-            "insecure_allow_all": false
-          }
-        },
-        "read": [],
-        "write": []
-      },
-      "repository_url": "https://github.com/modelcontextprotocol/servers",
-      "status": "Deprecated",
-      "tags": [
-        "drive",
-        "files",
-        "gdrive",
-        "google",
-        "integrates",
-        "listing",
-        "reading",
-        "searching",
-        "documents",
-        "spreadsheets",
-        "presentations"
-      ],
-      "tier": "Community",
-      "tools": [
-        "search"
       ],
       "transport": "stdio"
     },
@@ -1906,57 +578,12 @@
           "name": "GITHUB_PERSONAL_ACCESS_TOKEN",
           "required": true,
           "secret": true
->>>>>>> b3074374
-        },
-        "time": {
-            "args": [],
-            "description": "MCP server for time info and IANA timezone conversions with auto system timezone detection.",
-            "env_vars": [],
-            "image": "mcp/time:latest",
-            "metadata": {
-                "last_updated": "2025-06-16T00:22:46Z",
-                "pulls": 6450,
-                "stars": 53890
-            },
-            "permissions": {
-                "network": {
-                    "outbound": {
-                        "allow_host": [],
-                        "allow_port": [
-                            443
-                        ],
-                        "allow_transport": [
-                            "tcp"
-                        ],
-                        "insecure_allow_all": false
-                    }
-                },
-                "read": [],
-                "write": []
-            },
-            "repository_url": "https://github.com/modelcontextprotocol/servers",
-            "tags": [
-                "auto",
-                "available",
-                "configuration",
-                "conversions",
-                "convert_time",
-                "customization",
-                "details",
-                "detection",
-                "example",
-                "examples"
-            ],
-            "tools": [
-                "get_current_time",
-                "convert_time"
-            ],
-            "transport": "stdio"
+        },
+        {
+          "description": "GitHub Enterprise Server hostname (optional)",
+          "name": "GH_HOST",
+          "required": false
         }
-<<<<<<< HEAD
-    },
-    "version": "1.0.0"
-=======
       ],
       "image": "ghcr.io/github/github-mcp-server:latest",
       "metadata": {
@@ -2036,137 +663,6 @@
         "search_users",
         "get_code_scanning_alert",
         "list_code_scanning_alerts"
-      ],
-      "transport": "stdio"
-    },
-    "gitlab": {
-      "args": [],
-      "description": "MCP Server for the GitLab API, enabling project management, file operations, and more.",
-      "env_vars": [
-        {
-          "description": "GitLab personal access token with appropriate permissions",
-          "name": "GITLAB_PERSONAL_ACCESS_TOKEN",
-          "required": true,
-          "secret": true
-        },
-        {
-          "description": "Base URL for GitLab API (optional, defaults to https://gitlab.com/api/v4)",
-          "name": "GITLAB_API_URL",
-          "required": false
-        }
-      ],
-      "image": "mcp/gitlab:latest",
-      "metadata": {
-        "last_updated": "2025-07-07T00:23:39Z",
-        "pulls": 6773,
-        "stars": 58024
-      },
-      "permissions": {
-        "network": {
-          "outbound": {
-            "allow_host": [
-              "docs.gitlab.com",
-              "gitlab.com",
-              "full.com"
-            ],
-            "allow_port": [
-              443
-            ],
-            "allow_transport": [
-              "tcp"
-            ],
-            "insecure_allow_all": false
-          }
-        },
-        "read": [],
-        "write": []
-      },
-      "repository_url": "https://github.com/modelcontextprotocol/servers",
-      "status": "Deprecated",
-      "tags": [
-        "api",
-        "create",
-        "file",
-        "fork",
-        "gitlab",
-        "management",
-        "merge-request",
-        "operations",
-        "project",
-        "search"
-      ],
-      "tier": "Community",
-      "tools": [
-        "create_or_update_file",
-        "push_files",
-        "search_repositories",
-        "create_repository",
-        "get_file_contents",
-        "create_issue",
-        "create_merge_request",
-        "fork_repository",
-        "create_branch"
-      ],
-      "transport": "stdio"
-    },
-    "google-maps": {
-      "args": [],
-      "description": "MCP Server for the Google Maps API.",
-      "env_vars": [
-        {
-          "description": "Google Maps API key with appropriate permissions",
-          "name": "GOOGLE_MAPS_API_KEY",
-          "required": true,
-          "secret": true
-        }
-      ],
-      "image": "mcp/google-maps:latest",
-      "metadata": {
-        "last_updated": "2025-07-07T00:23:41Z",
-        "pulls": 5556,
-        "stars": 58024
-      },
-      "permissions": {
-        "network": {
-          "outbound": {
-            "allow_host": [
-              "developers.google.com",
-              "maps.com"
-            ],
-            "allow_port": [
-              443
-            ],
-            "allow_transport": [
-              "tcp"
-            ],
-            "insecure_allow_all": false
-          }
-        },
-        "read": [],
-        "write": []
-      },
-      "repository_url": "https://github.com/modelcontextprotocol/servers",
-      "status": "Deprecated",
-      "tags": [
-        "api",
-        "directions",
-        "distance",
-        "geocode",
-        "google",
-        "google-maps",
-        "maps",
-        "places",
-        "search"
-      ],
-      "tier": "Community",
-      "tools": [
-        "maps_geocode",
-        "maps_reverse_geocode",
-        "maps_search_places",
-        "maps_place_details",
-        "maps_distance_matrix",
-        "maps_elevation",
-        "maps_directions"
       ],
       "transport": "stdio"
     },
@@ -2968,114 +1464,6 @@
         "browser_wait_for"
       ],
       "transport": "sse"
-    },
-    "postgres": {
-      "args": [
-        "postgresql://host:port/db-name"
-      ],
-      "description": "A Model Context Protocol server that provides read-only access to PostgreSQL databases. This server enables LLMs to inspect database schemas and execute read-only queries.",
-      "env_vars": [],
-      "image": "mcp/postgres:latest",
-      "metadata": {
-        "last_updated": "2025-07-07T00:23:41Z",
-        "pulls": 13890,
-        "stars": 58024
-      },
-      "permissions": {
-        "network": {
-          "outbound": {
-            "allow_host": [],
-            "allow_port": [
-              443
-            ],
-            "allow_transport": [
-              "tcp"
-            ],
-            "insecure_allow_all": false
-          }
-        },
-        "read": [
-          "/tmp/db"
-        ],
-        "write": [
-          "/tmp/db"
-        ]
-      },
-      "repository_url": "https://github.com/modelcontextprotocol/servers",
-      "status": "Deprecated",
-      "tags": [
-        "database",
-        "postgres",
-        "postgresql",
-        "query",
-        "read-only",
-        "schema",
-        "sql"
-      ],
-      "tier": "Community",
-      "tools": [
-        "query"
-      ],
-      "transport": "stdio"
-    },
-    "puppeteer": {
-      "args": [],
-      "description": "A Model Context Protocol server that provides browser automation capabilities using Puppeteer",
-      "env_vars": [
-        {
-          "default": "true",
-          "description": "Set to true when running in Docker to use headless mode",
-          "name": "DOCKER_CONTAINER",
-          "required": false
-        }
-      ],
-      "image": "mcp/puppeteer:latest",
-      "metadata": {
-        "last_updated": "2025-07-07T00:23:38Z",
-        "pulls": 17467,
-        "stars": 58024
-      },
-      "permissions": {
-        "network": {
-          "outbound": {
-            "allow_host": [],
-            "allow_port": [
-              443
-            ],
-            "allow_transport": [
-              "tcp"
-            ],
-            "insecure_allow_all": true
-          }
-        },
-        "read": [],
-        "write": []
-      },
-      "repository_url": "https://github.com/modelcontextprotocol/servers",
-      "status": "Deprecated",
-      "tags": [
-        "automation",
-        "browser",
-        "capabilities",
-        "navigate",
-        "provides",
-        "puppeteer",
-        "puppeteer_click",
-        "puppeteer_evaluate",
-        "puppeteer_fill",
-        "puppeteer_hover"
-      ],
-      "tier": "Community",
-      "tools": [
-        "puppeteer_navigate",
-        "puppeteer_screenshot",
-        "puppeteer_click",
-        "puppeteer_hover",
-        "puppeteer_fill",
-        "puppeteer_select",
-        "puppeteer_evaluate"
-      ],
-      "transport": "stdio"
     },
     "redis": {
       "args": [],
@@ -3294,54 +1682,6 @@
       ],
       "transport": "sse"
     },
-    "sentry": {
-      "args": [],
-      "description": "A Model Context Protocol server for retrieving and analyzing issues from Sentry.io",
-      "env_vars": [
-        {
-          "description": "Sentry authentication token for API access",
-          "name": "SENTRY_TOKEN",
-          "required": true,
-          "secret": true
-        }
-      ],
-      "image": "mcp/sentry:latest",
-      "metadata": {
-        "last_updated": "2025-07-07T00:23:42Z",
-        "pulls": 10161,
-        "stars": 58024
-      },
-      "permissions": {
-        "network": {
-          "outbound": {
-            "allow_host": [],
-            "allow_port": [
-              443
-            ],
-            "allow_transport": [
-              "tcp"
-            ],
-            "insecure_allow_all": false
-          }
-        },
-        "read": [],
-        "write": []
-      },
-      "repository_url": "https://github.com/modelcontextprotocol/servers",
-      "status": "Deprecated",
-      "tags": [
-        "analyzing",
-        "issues",
-        "retrieving",
-        "sentry",
-        "tools"
-      ],
-      "tier": "Community",
-      "tools": [
-        "get_sentry_issue"
-      ],
-      "transport": "stdio"
-    },
     "sequentialthinking": {
       "args": [],
       "description": "MCP server enabling dynamic problem-solving with a structured, reflective approach that can adapt and evolve as understanding deepens.",
@@ -3383,124 +1723,6 @@
       "tier": "Community",
       "tools": [
         "sequentialthinking"
-      ],
-      "transport": "stdio"
-    },
-    "slack": {
-      "args": [],
-      "description": "MCP Server for the Slack API, enabling Claude to interact with Slack workspaces",
-      "env_vars": [
-        {
-          "description": "Bot User OAuth Token that starts with xoxb-",
-          "name": "SLACK_BOT_TOKEN",
-          "required": true,
-          "secret": true
-        },
-        {
-          "description": "Slack Team ID that starts with T",
-          "name": "SLACK_TEAM_ID",
-          "required": true
-        }
-      ],
-      "image": "mcp/slack:latest",
-      "metadata": {
-        "last_updated": "2025-07-07T00:23:39Z",
-        "pulls": 6479,
-        "stars": 58024
-      },
-      "permissions": {
-        "network": {
-          "outbound": {
-            "allow_host": [
-              ".slack.com"
-            ],
-            "allow_port": [
-              443
-            ],
-            "allow_transport": [
-              "tcp"
-            ],
-            "insecure_allow_all": false
-          }
-        },
-        "read": [],
-        "write": []
-      },
-      "repository_url": "https://github.com/modelcontextprotocol/servers",
-      "status": "Deprecated",
-      "tags": [
-        "api",
-        "claude",
-        "enabling",
-        "interact",
-        "list",
-        "post",
-        "reply",
-        "slack",
-        "tools",
-        "workspaces"
-      ],
-      "tier": "Community",
-      "tools": [
-        "slack_list_channels",
-        "slack_post_message",
-        "slack_reply_to_thread",
-        "slack_add_reaction",
-        "slack_get_channel_history",
-        "slack_get_thread_replies",
-        "slack_get_users",
-        "slack_get_user_profile"
-      ],
-      "transport": "stdio"
-    },
-    "sqlite": {
-      "args": [],
-      "description": "MCP server with SQLite for SQL queries, data analysis, and auto-generated business insights.",
-      "env_vars": [],
-      "image": "mcp/sqlite:latest",
-      "metadata": {
-        "last_updated": "2025-07-07T00:23:38Z",
-        "pulls": 10410,
-        "stars": 58024
-      },
-      "permissions": {
-        "network": {
-          "outbound": {
-            "allow_host": [],
-            "allow_port": [
-              443
-            ],
-            "allow_transport": [
-              "tcp"
-            ],
-            "insecure_allow_all": false
-          }
-        },
-        "read": [],
-        "write": []
-      },
-      "repository_url": "https://github.com/modelcontextprotocol/servers",
-      "status": "Deprecated",
-      "tags": [
-        "analysis",
-        "auto",
-        "business",
-        "data",
-        "generated",
-        "insights",
-        "queries",
-        "sql",
-        "sqlite",
-        "tools"
-      ],
-      "tier": "Community",
-      "tools": [
-        "read_query",
-        "write_query",
-        "create_table",
-        "list_tables",
-        "describe_table",
-        "append_insight"
       ],
       "transport": "stdio"
     },
@@ -3603,5 +1825,4 @@
     }
   },
   "version": "1.0.0"
->>>>>>> b3074374
 }