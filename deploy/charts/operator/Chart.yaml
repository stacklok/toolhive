apiVersion: v2
name: toolhive-operator
description: A Helm chart for deploying the ToolHive Operator into Kubernetes.
type: application
<<<<<<< HEAD
version: 0.5.7
appVersion: "v0.6.10"
=======
version: 0.5.12
appVersion: "v0.6.12"
>>>>>>> 6ef1a625
<|MERGE_RESOLUTION|>--- conflicted
+++ resolved
@@ -2,10 +2,5 @@
 name: toolhive-operator
 description: A Helm chart for deploying the ToolHive Operator into Kubernetes.
 type: application
-<<<<<<< HEAD
-version: 0.5.7
-appVersion: "v0.6.10"
-=======
 version: 0.5.12
-appVersion: "v0.6.12"
->>>>>>> 6ef1a625
+appVersion: "v0.6.12"