package workloads

import (
	"context"
	"fmt"
	"maps"
	"strings"

	"k8s.io/apimachinery/pkg/api/errors"
	"k8s.io/apimachinery/pkg/runtime"
	clientgoscheme "k8s.io/client-go/kubernetes/scheme"
	"sigs.k8s.io/controller-runtime/pkg/client"

	mcpv1alpha1 "github.com/stacklok/toolhive/cmd/thv-operator/api/v1alpha1"
	"github.com/stacklok/toolhive/pkg/k8s"
	"github.com/stacklok/toolhive/pkg/logger"
	"github.com/stacklok/toolhive/pkg/transport"
	transporttypes "github.com/stacklok/toolhive/pkg/transport/types"
	"github.com/stacklok/toolhive/pkg/vmcp"
	"github.com/stacklok/toolhive/pkg/vmcp/auth/converters"
)

// k8sDiscoverer is a direct implementation of Discoverer for Kubernetes workloads.
// It uses the Kubernetes client directly to query MCPServer CRDs instead of going through k8s.Manager.
type k8sDiscoverer struct {
	k8sClient client.Client
	namespace string
}

// NewK8SDiscoverer creates a new Kubernetes workload discoverer that directly uses
// the Kubernetes client to discover MCPServer CRDs.
// If namespace is empty, it will detect the namespace using k8s.GetCurrentNamespace().
func NewK8SDiscoverer(namespace ...string) (Discoverer, error) {
	// Create a scheme for controller-runtime client
	scheme := runtime.NewScheme()
	if err := clientgoscheme.AddToScheme(scheme); err != nil {
		return nil, fmt.Errorf("failed to add client-go scheme: %w", err)
	}
	if err := mcpv1alpha1.AddToScheme(scheme); err != nil {
		return nil, fmt.Errorf("failed to add MCP v1alpha1 scheme: %w", err)
	}

	// Create controller-runtime client
	k8sClient, err := k8s.NewControllerRuntimeClient(scheme)
	if err != nil {
		return nil, fmt.Errorf("failed to create Kubernetes client: %w", err)
	}

	// Use provided namespace or detect it
	var ns string
	if len(namespace) > 0 && namespace[0] != "" {
		ns = namespace[0]
	} else {
		ns = k8s.GetCurrentNamespace()
	}

	return NewK8SDiscovererWithClient(k8sClient, ns), nil
}

// NewK8SDiscovererWithClient creates a new Kubernetes workload discoverer with a provided client.
// This is useful for testing with fake clients.
func NewK8SDiscovererWithClient(k8sClient client.Client, namespace string) Discoverer {
	return &k8sDiscoverer{
		k8sClient: k8sClient,
		namespace: namespace,
	}
}

// ListWorkloadsInGroup returns all workloads that belong to the specified group.
// This includes both MCPServers and MCPRemoteProxies.
func (d *k8sDiscoverer) ListWorkloadsInGroup(ctx context.Context, groupName string) ([]TypedWorkload, error) {
	var groupWorkloads []TypedWorkload

	// List MCPServers in the group
	mcpServerList := &mcpv1alpha1.MCPServerList{}
	listOpts := []client.ListOption{
		client.InNamespace(d.namespace),
	}

	if err := d.k8sClient.List(ctx, mcpServerList, listOpts...); err != nil {
		return nil, fmt.Errorf("failed to list MCPServers: %w", err)
	}

	for i := range mcpServerList.Items {
		mcpServer := &mcpServerList.Items[i]
		if mcpServer.Spec.GroupRef == groupName {
			groupWorkloads = append(groupWorkloads, TypedWorkload{
				Name: mcpServer.Name,
				Type: WorkloadTypeMCPServer,
			})
		}
	}

	// List MCPRemoteProxies in the group
	mcpRemoteProxyList := &mcpv1alpha1.MCPRemoteProxyList{}
	if err := d.k8sClient.List(ctx, mcpRemoteProxyList, listOpts...); err != nil {
		return nil, fmt.Errorf("failed to list MCPRemoteProxies: %w", err)
	}

	for i := range mcpRemoteProxyList.Items {
		mcpRemoteProxy := &mcpRemoteProxyList.Items[i]
		if mcpRemoteProxy.Spec.GroupRef == groupName {
			groupWorkloads = append(groupWorkloads, TypedWorkload{
				Name: mcpRemoteProxy.Name,
				Type: WorkloadTypeMCPRemoteProxy,
			})
		}
	}

	return groupWorkloads, nil
}

// GetWorkloadAsVMCPBackend retrieves workload details and converts it to a vmcp.Backend.
// The workload type determines whether to fetch an MCPServer or MCPRemoteProxy.
func (d *k8sDiscoverer) GetWorkloadAsVMCPBackend(ctx context.Context, workload TypedWorkload) (*vmcp.Backend, error) {
	switch workload.Type {
	case WorkloadTypeMCPRemoteProxy:
		return d.getMCPRemoteProxyAsBackend(ctx, workload.Name)
	case WorkloadTypeMCPServer:
		return d.getMCPServerAsBackend(ctx, workload.Name)
	default:
		// Default: treat as MCPServer for backwards compatibility
		return d.getMCPServerAsBackend(ctx, workload.Name)
	}
}

// getMCPServerAsBackend retrieves an MCPServer and converts it to a vmcp.Backend.
func (d *k8sDiscoverer) getMCPServerAsBackend(ctx context.Context, workloadName string) (*vmcp.Backend, error) {
	mcpServer := &mcpv1alpha1.MCPServer{}
	key := client.ObjectKey{Name: workloadName, Namespace: d.namespace}
	if err := d.k8sClient.Get(ctx, key, mcpServer); err != nil {
		if errors.IsNotFound(err) {
			return nil, fmt.Errorf("MCPServer %s not found", workloadName)
		}
		return nil, fmt.Errorf("failed to get MCPServer: %w", err)
	}

	// Convert MCPServer to Backend
	backend := d.mcpServerToBackend(ctx, mcpServer)

	// If auth discovery failed, mcpServerToBackend returns nil
	if backend == nil {
		logger.Warnf("Skipping workload %s due to auth discovery failure", workloadName)
		return nil, nil
	}

	// Skip workloads without a URL (not accessible)
	if backend.BaseURL == "" {
		logger.Debugf("Skipping workload %s without URL", workloadName)
		return nil, nil
	}

	return backend, nil
}

// getMCPRemoteProxyAsBackend retrieves an MCPRemoteProxy and converts it to a vmcp.Backend.
func (d *k8sDiscoverer) getMCPRemoteProxyAsBackend(ctx context.Context, proxyName string) (*vmcp.Backend, error) {
	mcpRemoteProxy := &mcpv1alpha1.MCPRemoteProxy{}
	key := client.ObjectKey{Name: proxyName, Namespace: d.namespace}
	if err := d.k8sClient.Get(ctx, key, mcpRemoteProxy); err != nil {
		if errors.IsNotFound(err) {
			return nil, fmt.Errorf("MCPRemoteProxy %s not found", proxyName)
		}
		return nil, fmt.Errorf("failed to get MCPRemoteProxy: %w", err)
	}

	// Convert MCPRemoteProxy to Backend
	backend := d.mcpRemoteProxyToBackend(ctx, mcpRemoteProxy)

	// If conversion failed, return nil
	if backend == nil {
		logger.Warnf("Skipping remote proxy %s due to conversion failure", proxyName)
		return nil, nil
	}

	// Skip workloads without a URL (not accessible)
	if backend.BaseURL == "" {
		logger.Debugf("Skipping remote proxy %s without URL", proxyName)
		return nil, nil
	}

	return backend, nil
}

// mcpServerToBackend converts an MCPServer CRD to a vmcp.Backend.
// If the MCPServer has an ExternalAuthConfigRef, it will be fetched and converted to auth strategy metadata.
// Auth discovery errors are logged but do not fail backend creation.
func (d *k8sDiscoverer) mcpServerToBackend(ctx context.Context, mcpServer *mcpv1alpha1.MCPServer) *vmcp.Backend {
	// Parse transport type
	transportType, err := transporttypes.ParseTransportType(mcpServer.Spec.Transport)
	if err != nil {
		logger.Warnf("Failed to parse transport type %s for MCPServer %s: %v", mcpServer.Spec.Transport, mcpServer.Name, err)
		transportType = transporttypes.TransportTypeStreamableHTTP
	}

	// Calculate effective proxy mode
	effectiveProxyMode := getEffectiveProxyMode(transportType, mcpServer.Spec.ProxyMode)

	// Generate URL from status or reconstruct from spec
	url := mcpServer.Status.URL
	if url == "" {
		port := int(mcpServer.Spec.ProxyPort)
		if port == 0 {
			port = int(mcpServer.Spec.Port) // Fallback to deprecated Port field
		}
		if port > 0 {
			url = transport.GenerateMCPServerURL(mcpServer.Spec.Transport, transport.LocalhostIPv4, port, mcpServer.Name, "")
		}
	}

	// Map workload phase to backend health status
	healthStatus := mapK8SWorkloadPhaseToHealth(mcpServer.Status.Phase)

	// Use ProxyMode instead of TransportType to reflect how ToolHive is exposing the workload.
	// For stdio MCP servers, ToolHive proxies them via SSE or streamable-http.
	// ProxyMode tells us which transport the vmcp client should use.
	transportTypeStr := effectiveProxyMode
	if transportTypeStr == "" {
		// Fallback to TransportType if ProxyMode is not set (for direct transports)
		transportTypeStr = transportType.String()
		if transportTypeStr == "" {
			transportTypeStr = "unknown"
		}
	}

	// Extract user labels from annotations (Kubernetes doesn't have container labels like Docker)
	userLabels := make(map[string]string)
	if mcpServer.Annotations != nil {
		// Filter out standard Kubernetes annotations
		for key, value := range mcpServer.Annotations {
			if !isStandardK8sAnnotation(key) {
				userLabels[key] = value
			}
		}
	}

	backend := &vmcp.Backend{
		ID:            mcpServer.Name,
		Name:          mcpServer.Name,
		BaseURL:       url,
		TransportType: transportTypeStr,
		HealthStatus:  healthStatus,
		Metadata:      make(map[string]string),
	}

	// Copy user labels to metadata first
	maps.Copy(backend.Metadata, userLabels)

	// Set system metadata (these override user labels to prevent conflicts)
<<<<<<< HEAD
	backend.Metadata["tool_type"] = "mcp"
	backend.Metadata["workload_type"] = "mcp_server"
=======
>>>>>>> 7c304d41
	backend.Metadata["workload_status"] = string(mcpServer.Status.Phase)
	if mcpServer.Namespace != "" {
		backend.Metadata["namespace"] = mcpServer.Namespace
	}

	// Discover and populate authentication configuration from MCPServer
	if err := d.discoverAuthConfig(ctx, mcpServer, backend); err != nil {
		// If auth discovery fails, we must fail - don't silently allow unauthorized access
		// This is a security-critical operation: if auth is configured but fails to load,
		// we should not proceed without it
		logger.Errorf("Failed to discover auth config for MCPServer %s: %v", mcpServer.Name, err)
		return nil
	}

	return backend
}

// discoverAuthConfig discovers and populates authentication configuration from the MCPServer's ExternalAuthConfigRef.
// This enables runtime discovery of backend authentication requirements.
//
// Return behavior:
//   - Returns nil error if ExternalAuthConfigRef is nil (no auth config) - this is expected behavior
//   - Returns nil error if auth config is discovered and successfully populated into backend
//   - Returns error if auth config exists but discovery/resolution fails (e.g., missing secret, invalid config)
func (d *k8sDiscoverer) discoverAuthConfig(ctx context.Context, mcpServer *mcpv1alpha1.MCPServer, backend *vmcp.Backend) error {
	return d.discoverAuthConfigFromRef(
		ctx,
		mcpServer.Spec.ExternalAuthConfigRef,
		mcpServer.Namespace,
		mcpServer.Name,
		"MCPServer",
		backend,
	)
}

// discoverAuthConfigFromRef is a helper that discovers and populates authentication configuration
// from an ExternalAuthConfigRef. This consolidates auth discovery logic for both MCPServer and MCPRemoteProxy.
//
// Return behavior:
//   - Returns nil error if authConfigRef is nil (no auth config) - this is expected behavior
//   - Returns nil error if auth config is discovered and successfully populated into backend
//   - Returns error if auth config exists but discovery/resolution fails (e.g., missing secret, invalid config)
func (d *k8sDiscoverer) discoverAuthConfigFromRef(
	ctx context.Context,
	authConfigRef *mcpv1alpha1.ExternalAuthConfigRef,
	namespace string,
	resourceName string,
	resourceKind string,
	backend *vmcp.Backend,
) error {
	// Discover and resolve auth using the converters package
	strategy, err := converters.DiscoverAndResolveAuth(
		ctx,
		authConfigRef,
		namespace,
		d.k8sClient,
	)
	if err != nil {
		return err
	}

	// If no auth was discovered, nothing to populate
	if strategy == nil {
		logger.Debugf("%s %s has no ExternalAuthConfigRef, no auth config to discover", resourceKind, resourceName)
		return nil
	}

	// Populate backend auth fields with typed strategy
	backend.AuthConfig = strategy

	logger.Debugf("Discovered auth config for %s %s: strategy=%s", resourceKind, resourceName, strategy.Type)
	return nil
}

// mapK8SWorkloadPhaseToHealth converts a MCPServerPhase to a backend health status.
func mapK8SWorkloadPhaseToHealth(phase mcpv1alpha1.MCPServerPhase) vmcp.BackendHealthStatus {
	switch phase {
	case mcpv1alpha1.MCPServerPhaseRunning:
		return vmcp.BackendHealthy
	case mcpv1alpha1.MCPServerPhaseFailed:
		return vmcp.BackendUnhealthy
	case mcpv1alpha1.MCPServerPhaseTerminating:
		return vmcp.BackendUnhealthy
	case mcpv1alpha1.MCPServerPhasePending:
		return vmcp.BackendUnknown
	default:
		return vmcp.BackendUnknown
	}
}

// mapMCPRemoteProxyPhaseToHealth converts a MCPRemoteProxyPhase to a backend health status.
func mapMCPRemoteProxyPhaseToHealth(phase mcpv1alpha1.MCPRemoteProxyPhase) vmcp.BackendHealthStatus {
	switch phase {
	case mcpv1alpha1.MCPRemoteProxyPhaseReady:
		return vmcp.BackendHealthy
	case mcpv1alpha1.MCPRemoteProxyPhaseFailed:
		return vmcp.BackendUnhealthy
	case mcpv1alpha1.MCPRemoteProxyPhaseTerminating:
		return vmcp.BackendUnhealthy
	case mcpv1alpha1.MCPRemoteProxyPhasePending:
		return vmcp.BackendUnknown
	default:
		return vmcp.BackendUnknown
	}
}

// mcpRemoteProxyToBackend converts an MCPRemoteProxy CRD to a vmcp.Backend.
// If the MCPRemoteProxy has an ExternalAuthConfigRef, it will be fetched and converted to auth strategy metadata.
func (d *k8sDiscoverer) mcpRemoteProxyToBackend(ctx context.Context, proxy *mcpv1alpha1.MCPRemoteProxy) *vmcp.Backend {
	// Parse transport type from proxy spec
	transportType, err := transporttypes.ParseTransportType(proxy.Spec.Transport)
	if err != nil {
		logger.Warnf("Failed to parse transport type %s for MCPRemoteProxy %s: %v", proxy.Spec.Transport, proxy.Name, err)
		transportType = transporttypes.TransportTypeStreamableHTTP
	}

	// Use the status URL if available, otherwise reconstruct from service name
	url := proxy.Status.URL
	if url == "" {
		port := int(proxy.GetProxyPort())
		if port > 0 {
			url = transport.GenerateMCPServerURL(proxy.Spec.Transport, transport.LocalhostIPv4, port, proxy.Name, "")
		}
	}

	// Map proxy phase to backend health status
	healthStatus := mapMCPRemoteProxyPhaseToHealth(proxy.Status.Phase)

	// Transport type string
	transportTypeStr := transportType.String()
	if transportTypeStr == "" {
		transportTypeStr = "unknown"
	}

	// Extract user labels from annotations
	userLabels := make(map[string]string)
	if proxy.Annotations != nil {
		for key, value := range proxy.Annotations {
			if !isStandardK8sAnnotation(key) {
				userLabels[key] = value
			}
		}
	}

	backend := &vmcp.Backend{
		ID:            proxy.Name,
		Name:          proxy.Name,
		BaseURL:       url,
		TransportType: transportTypeStr,
		HealthStatus:  healthStatus,
		Metadata:      make(map[string]string),
	}

	// Copy user labels to metadata first
	for k, v := range userLabels {
		backend.Metadata[k] = v
	}

	// Set system metadata (these override user labels to prevent conflicts)
	backend.Metadata["tool_type"] = "mcp"
	backend.Metadata["workload_type"] = "remote_proxy"
	backend.Metadata["workload_status"] = string(proxy.Status.Phase)
	backend.Metadata["remote_url"] = proxy.Spec.RemoteURL
	if proxy.Namespace != "" {
		backend.Metadata["namespace"] = proxy.Namespace
	}

	// Discover and populate authentication configuration from MCPRemoteProxy
	if err := d.discoverRemoteProxyAuthConfig(ctx, proxy, backend); err != nil {
		// If auth discovery fails, we must fail - don't silently allow unauthorized access
		logger.Errorf("Failed to discover auth config for MCPRemoteProxy %s: %v", proxy.Name, err)
		return nil
	}

	return backend
}

// discoverRemoteProxyAuthConfig discovers and populates authentication configuration
// from the MCPRemoteProxy's ExternalAuthConfigRef.
func (d *k8sDiscoverer) discoverRemoteProxyAuthConfig(
	ctx context.Context,
	proxy *mcpv1alpha1.MCPRemoteProxy,
	backend *vmcp.Backend,
) error {
	return d.discoverAuthConfigFromRef(
		ctx,
		proxy.Spec.ExternalAuthConfigRef,
		proxy.Namespace,
		proxy.Name,
		"MCPRemoteProxy",
		backend,
	)
}

// getEffectiveProxyMode calculates the effective proxy mode based on transport type and configured proxy mode.
// This replicates the logic from pkg/workloads/types/proxy_mode.go
func getEffectiveProxyMode(transportType transporttypes.TransportType, configuredProxyMode string) string {
	// If proxy mode is explicitly configured, use it
	if configuredProxyMode != "" {
		return configuredProxyMode
	}

	// For stdio transports, default to streamable-http proxy mode
	if transportType == transporttypes.TransportTypeStdio {
		return transporttypes.ProxyModeStreamableHTTP.String()
	}

	// For direct transports (SSE, streamable-http), use the transport type as proxy mode
	return transportType.String()
}

// isStandardK8sAnnotation checks if an annotation key is a standard Kubernetes annotation.
func isStandardK8sAnnotation(key string) bool {
	// Common Kubernetes annotation prefixes
	standardPrefixes := []string{
		"kubectl.kubernetes.io/",
		"kubernetes.io/",
		"deployment.kubernetes.io/",
		"k8s.io/",
	}

	for _, prefix := range standardPrefixes {
		if strings.HasPrefix(key, prefix) {
			return true
		}
	}
	return false
}<|MERGE_RESOLUTION|>--- conflicted
+++ resolved
@@ -247,11 +247,8 @@
 	maps.Copy(backend.Metadata, userLabels)
 
 	// Set system metadata (these override user labels to prevent conflicts)
-<<<<<<< HEAD
 	backend.Metadata["tool_type"] = "mcp"
 	backend.Metadata["workload_type"] = "mcp_server"
-=======
->>>>>>> 7c304d41
 	backend.Metadata["workload_status"] = string(mcpServer.Status.Phase)
 	if mcpServer.Namespace != "" {
 		backend.Metadata["namespace"] = mcpServer.Namespace
