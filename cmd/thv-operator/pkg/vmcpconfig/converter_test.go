--- conflicted
+++ resolved
@@ -3,6 +3,7 @@
 
 import (
 	"context"
+	"encoding/json"
 	"errors"
 	"testing"
 	"time"
@@ -13,6 +14,8 @@
 	"go.uber.org/mock/gomock"
 	metav1 "k8s.io/apimachinery/pkg/apis/meta/v1"
 	"k8s.io/apimachinery/pkg/runtime"
+	"sigs.k8s.io/controller-runtime/pkg/client"
+	"sigs.k8s.io/controller-runtime/pkg/client/fake"
 	"sigs.k8s.io/controller-runtime/pkg/log"
 
 	mcpv1alpha1 "github.com/stacklok/toolhive/cmd/thv-operator/api/v1alpha1"
@@ -36,10 +39,19 @@
 	return mockResolver
 }
 
+// newTestK8sClient creates a fake Kubernetes client for testing.
+func newTestK8sClient(t *testing.T, objects ...client.Object) client.Client {
+	t.Helper()
+	scheme := runtime.NewScheme()
+	require.NoError(t, mcpv1alpha1.AddToScheme(scheme))
+	return fake.NewClientBuilder().WithScheme(scheme).WithObjects(objects...).Build()
+}
+
 // newTestConverter creates a Converter with the given resolver, failing the test if creation fails.
 func newTestConverter(t *testing.T, resolver oidc.Resolver) *Converter {
 	t.Helper()
-	converter, err := NewConverter(resolver)
+	k8sClient := newTestK8sClient(t)
+	converter, err := NewConverter(resolver, k8sClient)
 	require.NoError(t, err)
 	return converter
 }
@@ -290,7 +302,8 @@
 			ctx := log.IntoContext(context.Background(), logr.Discard())
 
 			// Convert
-			result := converter.convertCompositeTools(ctx, vmcpServer)
+			result, err := converter.convertCompositeTools(ctx, vmcpServer)
+			require.NoError(t, err)
 
 			// Assertions
 			require.Len(t, result, 1, "Should have one composite tool")
@@ -327,10 +340,10 @@
 			description:     "Should handle empty timeout",
 		},
 		{
-			name:            "invalid timeout format - should default to zero",
+			name:            "invalid timeout format - should default to 30m",
 			timeout:         "invalid",
-			expectedTimeout: 0,
-			description:     "Should handle invalid timeout format gracefully",
+			expectedTimeout: 30 * 60 * 1e9, // 30 minutes (default from CRD)
+			description:     "Should handle invalid timeout format gracefully by using default 30m",
 		},
 		{
 			name:            "timeout in seconds",
@@ -371,7 +384,8 @@
 			converter := newTestConverter(t, newNoOpMockResolver(t))
 			ctx := log.IntoContext(context.Background(), logr.Discard())
 
-			result := converter.convertCompositeTools(ctx, vmcpServer)
+			result, err := converter.convertCompositeTools(ctx, vmcpServer)
+			require.NoError(t, err)
 
 			require.Len(t, result, 1)
 			assert.Equal(t, tt.expectedTimeout, int64(result[0].Timeout), tt.description)
@@ -553,6 +567,143 @@
 	assert.Nil(t, step.OnError)
 }
 
+func TestConverter_ConvertCompositeTools_ElicitationResponseHandlers(t *testing.T) {
+	t.Parallel()
+
+	tests := []struct {
+		name                    string
+		onDecline               *mcpv1alpha1.ElicitationResponseHandler
+		onCancel                *mcpv1alpha1.ElicitationResponseHandler
+		expectedOnDeclineAction string
+		expectedOnCancelAction  string
+		expectOnDeclineNil      bool
+		expectOnCancelNil       bool
+	}{
+		{
+			name:                    "with OnDecline skip_remaining",
+			onDecline:               &mcpv1alpha1.ElicitationResponseHandler{Action: "skip_remaining"},
+			onCancel:                nil,
+			expectedOnDeclineAction: "skip_remaining",
+			expectOnDeclineNil:      false,
+			expectOnCancelNil:       true,
+		},
+		{
+			name:                    "with OnDecline abort",
+			onDecline:               &mcpv1alpha1.ElicitationResponseHandler{Action: "abort"},
+			onCancel:                nil,
+			expectedOnDeclineAction: "abort",
+			expectOnDeclineNil:      false,
+			expectOnCancelNil:       true,
+		},
+		{
+			name:                    "with OnDecline continue",
+			onDecline:               &mcpv1alpha1.ElicitationResponseHandler{Action: "continue"},
+			onCancel:                nil,
+			expectedOnDeclineAction: "continue",
+			expectOnDeclineNil:      false,
+			expectOnCancelNil:       true,
+		},
+		{
+			name:                   "with OnCancel skip_remaining",
+			onDecline:              nil,
+			onCancel:               &mcpv1alpha1.ElicitationResponseHandler{Action: "skip_remaining"},
+			expectedOnCancelAction: "skip_remaining",
+			expectOnDeclineNil:     true,
+			expectOnCancelNil:      false,
+		},
+		{
+			name:                   "with OnCancel abort",
+			onDecline:              nil,
+			onCancel:               &mcpv1alpha1.ElicitationResponseHandler{Action: "abort"},
+			expectedOnCancelAction: "abort",
+			expectOnDeclineNil:     true,
+			expectOnCancelNil:      false,
+		},
+		{
+			name:                   "with OnCancel continue",
+			onDecline:              nil,
+			onCancel:               &mcpv1alpha1.ElicitationResponseHandler{Action: "continue"},
+			expectedOnCancelAction: "continue",
+			expectOnDeclineNil:     true,
+			expectOnCancelNil:      false,
+		},
+		{
+			name:                    "with both OnDecline and OnCancel",
+			onDecline:               &mcpv1alpha1.ElicitationResponseHandler{Action: "skip_remaining"},
+			onCancel:                &mcpv1alpha1.ElicitationResponseHandler{Action: "abort"},
+			expectedOnDeclineAction: "skip_remaining",
+			expectedOnCancelAction:  "abort",
+			expectOnDeclineNil:      false,
+			expectOnCancelNil:       false,
+		},
+		{
+			name:               "with neither OnDecline nor OnCancel",
+			onDecline:          nil,
+			onCancel:           nil,
+			expectOnDeclineNil: true,
+			expectOnCancelNil:  true,
+		},
+	}
+
+	for _, tt := range tests {
+		t.Run(tt.name, func(t *testing.T) {
+			t.Parallel()
+
+			vmcpServer := &mcpv1alpha1.VirtualMCPServer{
+				ObjectMeta: metav1.ObjectMeta{
+					Name:      "test-vmcp",
+					Namespace: "default",
+				},
+				Spec: mcpv1alpha1.VirtualMCPServerSpec{
+					GroupRef: mcpv1alpha1.GroupRef{Name: "test-group"},
+					CompositeTools: []mcpv1alpha1.CompositeToolSpec{
+						{
+							Name:        "test-tool",
+							Description: "A test composite tool",
+							Steps: []mcpv1alpha1.WorkflowStep{
+								{
+									ID:        "step1",
+									Type:      "elicitation",
+									Message:   "Please provide input",
+									OnDecline: tt.onDecline,
+									OnCancel:  tt.onCancel,
+								},
+							},
+						},
+					},
+				},
+			}
+
+			converter := newTestConverter(t, newNoOpMockResolver(t))
+			ctx := log.IntoContext(context.Background(), logr.Discard())
+			config, err := converter.Convert(ctx, vmcpServer)
+
+			require.NoError(t, err)
+			require.NotNil(t, config)
+			require.Len(t, config.CompositeTools, 1)
+			require.Len(t, config.CompositeTools[0].Steps, 1)
+
+			step := config.CompositeTools[0].Steps[0]
+
+			// Check OnDecline
+			if tt.expectOnDeclineNil {
+				assert.Nil(t, step.OnDecline)
+			} else {
+				require.NotNil(t, step.OnDecline)
+				assert.Equal(t, tt.expectedOnDeclineAction, step.OnDecline.Action)
+			}
+
+			// Check OnCancel
+			if tt.expectOnCancelNil {
+				assert.Nil(t, step.OnCancel)
+			} else {
+				require.NotNil(t, step.OnCancel)
+				assert.Equal(t, tt.expectedOnCancelAction, step.OnCancel.Action)
+			}
+		})
+	}
+}
+
 func TestConverter_ConvertCompositeTools_StepTimeout(t *testing.T) {
 	t.Parallel()
 
@@ -594,6 +745,168 @@
 
 	require.Len(t, tool.Steps, 1)
 	assert.Equal(t, vmcpconfig.Duration(10*time.Second), tool.Steps[0].Timeout)
+}
+
+func TestConvertCompositeTools_NonStringArguments(t *testing.T) {
+	t.Parallel()
+
+	// Test cases with valid JSON - use round-trip testing where input JSON is parsed
+	// and compared with output to verify types are preserved correctly
+	validJSONTests := []struct {
+		name          string
+		argumentsJSON string
+		description   string
+	}{
+		{
+			name:          "integer arguments",
+			argumentsJSON: `{"max_results": 5, "query": "test"}`,
+			description:   "Should correctly parse integer arguments (as float64)",
+		},
+		{
+			name:          "boolean arguments",
+			argumentsJSON: `{"enabled": true, "verbose": false}`,
+			description:   "Should correctly parse boolean arguments",
+		},
+		{
+			name:          "array arguments",
+			argumentsJSON: `{"tags": ["tag1", "tag2"], "ids": [1, 2, 3]}`,
+			description:   "Should correctly parse array arguments",
+		},
+		{
+			name:          "object arguments",
+			argumentsJSON: `{"config": {"timeout": 30, "retries": 3}}`,
+			description:   "Should correctly parse nested object arguments",
+		},
+		{
+			name:          "mixed types with template strings",
+			argumentsJSON: `{"input": "{{ .params.message }}", "count": 10, "enabled": true}`,
+			description:   "Should preserve template strings alongside non-string types",
+		},
+	}
+
+	for _, tt := range validJSONTests {
+		t.Run(tt.name, func(t *testing.T) {
+			t.Parallel()
+
+			// Parse the expected args from the input JSON (round-trip test)
+			var expectedArgs map[string]any
+			require.NoError(t, json.Unmarshal([]byte(tt.argumentsJSON), &expectedArgs),
+				"Test setup: input JSON should be valid")
+
+			arguments := &runtime.RawExtension{Raw: []byte(tt.argumentsJSON)}
+
+			vmcpServer := &mcpv1alpha1.VirtualMCPServer{
+				ObjectMeta: metav1.ObjectMeta{
+					Name:      "test-vmcp",
+					Namespace: "default",
+				},
+				Spec: mcpv1alpha1.VirtualMCPServerSpec{
+					GroupRef: mcpv1alpha1.GroupRef{Name: "test-group"},
+					CompositeTools: []mcpv1alpha1.CompositeToolSpec{
+						{
+							Name:        "test-tool",
+							Description: "A test composite tool",
+							Steps: []mcpv1alpha1.WorkflowStep{
+								{
+									ID:        "step1",
+									Type:      "tool",
+									Tool:      "backend.some-tool",
+									Arguments: arguments,
+								},
+							},
+						},
+					},
+				},
+			}
+
+			converter := newTestConverter(t, newNoOpMockResolver(t))
+			ctx := log.IntoContext(context.Background(), logr.Discard())
+
+			result, err := converter.convertCompositeTools(ctx, vmcpServer)
+			require.NoError(t, err, tt.description)
+			require.Len(t, result, 1, "Should have one composite tool")
+			require.Len(t, result[0].Steps, 1, "Should have one step")
+
+			stepArgs := result[0].Steps[0].Arguments
+			require.NotNil(t, stepArgs, tt.description)
+			assert.Equal(t, expectedArgs, stepArgs, tt.description)
+		})
+	}
+
+	t.Run("nil arguments returns empty map", func(t *testing.T) {
+		t.Parallel()
+
+		vmcpServer := &mcpv1alpha1.VirtualMCPServer{
+			ObjectMeta: metav1.ObjectMeta{
+				Name:      "test-vmcp",
+				Namespace: "default",
+			},
+			Spec: mcpv1alpha1.VirtualMCPServerSpec{
+				GroupRef: mcpv1alpha1.GroupRef{Name: "test-group"},
+				CompositeTools: []mcpv1alpha1.CompositeToolSpec{
+					{
+						Name:        "test-tool",
+						Description: "A test composite tool",
+						Steps: []mcpv1alpha1.WorkflowStep{
+							{
+								ID:        "step1",
+								Type:      "tool",
+								Tool:      "backend.some-tool",
+								Arguments: nil, // No arguments
+							},
+						},
+					},
+				},
+			},
+		}
+
+		converter := newTestConverter(t, newNoOpMockResolver(t))
+		ctx := log.IntoContext(context.Background(), logr.Discard())
+
+		result, err := converter.convertCompositeTools(ctx, vmcpServer)
+		require.NoError(t, err)
+		require.Len(t, result, 1)
+		require.Len(t, result[0].Steps, 1)
+
+		stepArgs := result[0].Steps[0].Arguments
+		assert.NotNil(t, stepArgs, "Should return empty map, not nil")
+		assert.Empty(t, stepArgs, "Should be empty map")
+	})
+
+	t.Run("invalid JSON returns error", func(t *testing.T) {
+		t.Parallel()
+
+		vmcpServer := &mcpv1alpha1.VirtualMCPServer{
+			ObjectMeta: metav1.ObjectMeta{
+				Name:      "test-vmcp",
+				Namespace: "default",
+			},
+			Spec: mcpv1alpha1.VirtualMCPServerSpec{
+				GroupRef: mcpv1alpha1.GroupRef{Name: "test-group"},
+				CompositeTools: []mcpv1alpha1.CompositeToolSpec{
+					{
+						Name:        "test-tool",
+						Description: "A test composite tool",
+						Steps: []mcpv1alpha1.WorkflowStep{
+							{
+								ID:        "step1",
+								Type:      "tool",
+								Tool:      "backend.some-tool",
+								Arguments: &runtime.RawExtension{Raw: []byte(`{invalid json}`)},
+							},
+						},
+					},
+				},
+			},
+		}
+
+		converter := newTestConverter(t, newNoOpMockResolver(t))
+		ctx := log.IntoContext(context.Background(), logr.Discard())
+
+		_, err := converter.convertCompositeTools(ctx, vmcpServer)
+		require.Error(t, err, "Should return error for invalid JSON")
+		assert.Contains(t, err.Error(), "failed to unmarshal arguments")
+	})
 }
 
 // validateOutputProperties is a recursive helper function to validate output properties at any nesting level
@@ -954,8 +1267,6 @@
 			}
 		})
 	}
-<<<<<<< HEAD
-=======
 }
 
 func TestConverter_IncomingAuthRequired(t *testing.T) {
@@ -1927,5 +2238,4 @@
 			}
 		})
 	}
->>>>>>> 6ef1a625
 }