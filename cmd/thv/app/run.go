--- conflicted
+++ resolved
@@ -89,16 +89,7 @@
 )
 
 func init() {
-<<<<<<< HEAD
-<<<<<<< Updated upstream
-	runCmd.Flags().StringVar(&runTransport, "transport", "stdio", "Transport mode (sse, streamable-http or stdio)")
-=======
 	runCmd.Flags().StringVar(&runTransport, "transport", "", "Transport mode (sse, streamable-http or stdio)")
->>>>>>> Stashed changes
-	runCmd.Flags().StringVar(&runProxyMode, "proxy-mode", "sse", "Proxy mode for stdio transport (sse or streamable-http)")
-=======
-	runCmd.Flags().StringVar(&runTransport, "transport", "", "Transport mode (sse, streamable-http or stdio)")
->>>>>>> a7f55073
 	runCmd.Flags().StringVar(&runName, "name", "", "Name of the MCP server (auto-generated from image if not provided)")
 	runCmd.Flags().StringVar(&runHost, "host", transport.LocalhostIPv4, "Host for the HTTP proxy to listen on (IP or hostname)")
 	runCmd.Flags().IntVar(&runPort, "port", 0, "Port for the HTTP proxy to listen on (host port)")
