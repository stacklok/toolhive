--- conflicted
+++ resolved
@@ -1,10 +1,6 @@
 # ToolHive Operator CRDs Helm Chart
 
-<<<<<<< HEAD
-![Version: 0.0.73](https://img.shields.io/badge/Version-0.0.73-informational?style=flat-square)
-=======
 ![Version: 0.0.83](https://img.shields.io/badge/Version-0.0.83-informational?style=flat-square)
->>>>>>> 6ef1a625
 ![Type: application](https://img.shields.io/badge/Type-application-informational?style=flat-square)
 
 A Helm chart for installing the ToolHive Operator CRDs into Kubernetes.
@@ -43,3 +39,22 @@
 ```console
 helm uninstall <release_name>
 ```
+
+## Why CRDs in templates/?
+
+Helm does not upgrade CRDs placed in the `crds/` directory during `helm upgrade` operations. This is a [known Helm limitation](https://helm.sh/docs/chart_best_practices/custom_resource_definitions/#some-caveats-and-explanations) to prevent accidental data loss. As a result, users running `helm upgrade` would silently have stale CRDs.
+
+To ensure CRDs are upgraded alongside the chart, this chart places CRDs in `templates/` with Helm conditionals. This follows the pattern used by several popular projects.
+
+However, placing CRDs in `templates/` means they would be deleted when the Helm release is uninstalled, which could result in data loss. To prevent this, CRDs are annotated with `helm.sh/resource-policy: keep` by default (controlled by `crds.keep`). This ensures CRDs persist even after uninstalling the chart.
+
+## Values
+
+| Key | Type | Default | Description |
+|-----|-------------|------|---------|
+| crds | object | `{"install":{"registry":true,"server":true,"virtualMcp":true},"keep":true}` | CRD installation configuration |
+| crds.install | object | `{"registry":true,"server":true,"virtualMcp":true}` | Feature flags for CRD groups |
+| crds.install.registry | bool | `true` | Install Registry CRDs (mcpregistries) |
+| crds.install.server | bool | `true` | Install Server CRDs (mcpservers, mcpremoteproxies, mcptoolconfigs, mcpgroups) |
+| crds.install.virtualMcp | bool | `true` | Install VirtualMCP CRDs (virtualmcpservers, virtualmcpcompositetooldefinitions) |
+| crds.keep | bool | `true` | Whether to add the "helm.sh/resource-policy: keep" annotation to CRDs When true, CRDs will not be deleted when the Helm release is uninstalled |
