apiVersion: v2
name: toolhive-operator-crds
description: A Helm chart for installing the ToolHive Operator CRDs into Kubernetes.
type: application
<<<<<<< HEAD
version: 0.0.76
=======
version: 0.0.78
>>>>>>> bd7ad010
appVersion: "0.0.1"<|MERGE_RESOLUTION|>--- conflicted
+++ resolved
@@ -2,9 +2,5 @@
 name: toolhive-operator-crds
 description: A Helm chart for installing the ToolHive Operator CRDs into Kubernetes.
 type: application
-<<<<<<< HEAD
-version: 0.0.76
-=======
-version: 0.0.78
->>>>>>> bd7ad010
+version: 0.0.79
 appVersion: "0.0.1"