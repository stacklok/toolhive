--- conflicted
+++ resolved
@@ -1,11 +1,7 @@
 {
   "$schema": "https://raw.githubusercontent.com/stacklok/toolhive/main/pkg/registry/data/toolhive-legacy-registry.schema.json",
   "version": "1.0.0",
-<<<<<<< HEAD
-  "last_updated": "2025-12-04T00:19:01Z",
-=======
   "last_updated": "2025-12-13T00:19:02Z",
->>>>>>> 6ef1a625
   "servers": {
     "adb-mysql-mcp-server": {
       "description": "Official MCP server for AnalyticDB for MySQL of Alibaba Cloud",
@@ -1735,9 +1731,9 @@
         "sampleLLM"
       ],
       "metadata": {
-        "stars": 72067,
+        "stars": 73803,
         "pulls": 17019,
-        "last_updated": "2025-11-07T02:32:30Z"
+        "last_updated": "2025-12-04T02:34:13Z"
       },
       "repository_url": "https://github.com/modelcontextprotocol/servers",
       "tags": [
@@ -3648,7 +3644,7 @@
         "gateway",
         "intelligent"
       ],
-      "image": "ghcr.io/stackloklabs/mcp-optimizer:0.1.2",
+      "image": "ghcr.io/stackloklabs/mcp-optimizer:0.1.3",
       "target_port": 9900,
       "permissions": {
         "network": {
@@ -3709,6 +3705,11 @@
         "get_resource_data",
         "list_servers"
       ],
+      "metadata": {
+        "stars": 4,
+        "pulls": 0,
+        "last_updated": "2025-12-04T02:34:12Z"
+      },
       "repository_url": "https://github.com/nokia/mcp-redfish",
       "tags": [
         "infrastructure",
@@ -4595,9 +4596,9 @@
         "perplexity_reason"
       ],
       "metadata": {
-        "stars": 1760,
+        "stars": 1811,
         "pulls": 15188,
-        "last_updated": "2025-11-10T02:34:23Z"
+        "last_updated": "2025-12-04T02:34:14Z"
       },
       "repository_url": "https://github.com/ppl-ai/modelcontextprotocol",
       "tags": [
@@ -4988,9 +4989,9 @@
         "unsubscribe"
       ],
       "metadata": {
-        "stars": 323,
+        "stars": 353,
         "pulls": 10366,
-        "last_updated": "2025-11-10T02:34:22Z"
+        "last_updated": "2025-12-04T02:34:13Z"
       },
       "repository_url": "https://github.com/redis/mcp-redis",
       "tags": [
@@ -5180,7 +5181,7 @@
         "error-tracking",
         "observability"
       ],
-      "image": "ghcr.io/stacklok/dockyard/npx/sentry-mcp-server:0.23.1",
+      "image": "ghcr.io/stacklok/dockyard/npx/sentry-mcp-server:0.24.0",
       "permissions": {
         "network": {
           "outbound": {
@@ -5230,9 +5231,9 @@
         "sequentialthinking"
       ],
       "metadata": {
-        "stars": 72226,
+        "stars": 73803,
         "pulls": 14819,
-        "last_updated": "2025-11-10T02:34:23Z"
+        "last_updated": "2025-12-04T02:34:14Z"
       },
       "repository_url": "https://github.com/modelcontextprotocol/servers",
       "tags": [
