// Package vmcpconfig provides conversion logic from VirtualMCPServer CRD to vmcp Config
package vmcpconfig

import (
	"context"
	"encoding/json"
	"fmt"
	"time"

	"sigs.k8s.io/controller-runtime/pkg/log"

	mcpv1alpha1 "github.com/stacklok/toolhive/cmd/thv-operator/api/v1alpha1"
	"github.com/stacklok/toolhive/cmd/thv-operator/pkg/oidc"
	authtypes "github.com/stacklok/toolhive/pkg/vmcp/auth/types"
	vmcpconfig "github.com/stacklok/toolhive/pkg/vmcp/config"
)

const (
	// authzLabelValueInline is the string value for inline authz configuration
	authzLabelValueInline = "inline"
	// conflictResolutionPrefix is the string value for prefix conflict resolution strategy
	conflictResolutionPrefix = "prefix"
	// vmcpOIDCClientSecretEnvVar is the environment variable name for the OIDC client secret.
	// The deployment controller mounts secrets as environment variables with this name.
	//nolint:gosec // This is an environment variable name, not a credential
	vmcpOIDCClientSecretEnvVar = "VMCP_OIDC_CLIENT_SECRET"
)

// Converter converts VirtualMCPServer CRD specs to vmcp Config
type Converter struct {
	oidcResolver oidc.Resolver
}

// NewConverter creates a new Converter instance.
// oidcResolver is required and used to resolve OIDC configuration from various sources
// (kubernetes, configMap, inline). Use a mock resolver in tests.
// Returns an error if oidcResolver is nil.
func NewConverter(oidcResolver oidc.Resolver) (*Converter, error) {
	if oidcResolver == nil {
		return nil, fmt.Errorf("oidcResolver is required")
	}
	return &Converter{
		oidcResolver: oidcResolver,
	}, nil
}

// Convert converts VirtualMCPServer CRD spec to vmcp Config
func (c *Converter) Convert(
	ctx context.Context,
	vmcp *mcpv1alpha1.VirtualMCPServer,
) (*vmcpconfig.Config, error) {
	config := &vmcpconfig.Config{
		Name:  vmcp.Name,
		Group: vmcp.Spec.GroupRef.Name,
	}

	// Convert IncomingAuth
	if vmcp.Spec.IncomingAuth != nil {
		incomingAuth, err := c.convertIncomingAuth(ctx, vmcp)
		if err != nil {
			return nil, fmt.Errorf("failed to convert incoming auth: %w", err)
		}
		config.IncomingAuth = incomingAuth
	}

	// Convert OutgoingAuth - always set with defaults if not specified
	if vmcp.Spec.OutgoingAuth != nil {
		config.OutgoingAuth = c.convertOutgoingAuth(ctx, vmcp)
	} else {
		// Provide default outgoing auth config
		config.OutgoingAuth = &vmcpconfig.OutgoingAuthConfig{
			Source: "discovered", // Default to discovered mode
		}
	}

	// Convert Aggregation - always set with defaults if not specified
	if vmcp.Spec.Aggregation != nil {
		config.Aggregation = c.convertAggregation(ctx, vmcp)
	} else {
		// Provide default aggregation config with prefix conflict resolution
		config.Aggregation = &vmcpconfig.AggregationConfig{
			ConflictResolution: conflictResolutionPrefix, // Default to prefix strategy
			ConflictResolutionConfig: &vmcpconfig.ConflictResolutionConfig{
				PrefixFormat: "{workload}_", // Default prefix format
			},
		}
	}

	// Convert CompositeTools
	if len(vmcp.Spec.CompositeTools) > 0 {
		config.CompositeTools = c.convertCompositeTools(ctx, vmcp)
	}

	// Convert Operational
	if vmcp.Spec.Operational != nil {
		config.Operational = c.convertOperational(ctx, vmcp)
	}

	// Apply operational defaults (fills missing values)
	config.EnsureOperationalDefaults()

	return config, nil
}

// convertIncomingAuth converts IncomingAuthConfig from CRD to vmcp config.
func (c *Converter) convertIncomingAuth(
	ctx context.Context,
	vmcp *mcpv1alpha1.VirtualMCPServer,
) (*vmcpconfig.IncomingAuthConfig, error) {
	ctxLogger := log.FromContext(ctx)

	incoming := &vmcpconfig.IncomingAuthConfig{
		Type: vmcp.Spec.IncomingAuth.Type,
	}

	// Convert OIDC configuration if present
	if vmcp.Spec.IncomingAuth.OIDCConfig != nil {
		// Use the OIDC resolver to handle all OIDC types (kubernetes, configMap, inline)
		// VirtualMCPServer implements OIDCConfigurable, so the resolver can work with it directly
		resolvedConfig, err := c.oidcResolver.Resolve(ctx, vmcp)
		if err != nil {
			ctxLogger.Error(err, "failed to resolve OIDC config",
				"vmcp", vmcp.Name,
				"namespace", vmcp.Namespace,
				"oidcType", vmcp.Spec.IncomingAuth.OIDCConfig.Type)
			// Fail closed: return error when OIDC is configured but resolution fails
			// This prevents deploying without authentication when OIDC is explicitly requested
			return nil, fmt.Errorf("OIDC resolution failed for type %q: %w",
				vmcp.Spec.IncomingAuth.OIDCConfig.Type, err)
		}
		if resolvedConfig != nil {
			incoming.OIDC = mapResolvedOIDCToVmcpConfig(resolvedConfig, vmcp.Spec.IncomingAuth.OIDCConfig)
		}
	}

	// Convert authorization configuration
	if vmcp.Spec.IncomingAuth.AuthzConfig != nil {
		// Map Kubernetes API types to vmcp config types
		// API "inline" maps to vmcp "cedar"
		authzType := vmcp.Spec.IncomingAuth.AuthzConfig.Type
		if authzType == authzLabelValueInline {
			authzType = "cedar"
		}

		incoming.Authz = &vmcpconfig.AuthzConfig{
			Type: authzType,
		}

		// Handle inline policies
		if vmcp.Spec.IncomingAuth.AuthzConfig.Type == authzLabelValueInline && vmcp.Spec.IncomingAuth.AuthzConfig.Inline != nil {
			incoming.Authz.Policies = vmcp.Spec.IncomingAuth.AuthzConfig.Inline.Policies
		}
		// TODO: Load policies from ConfigMap if Type is "configMap"
	}

	return incoming, nil
}

// mapResolvedOIDCToVmcpConfig maps from oidc.OIDCConfig (resolved by the OIDC resolver)
// to vmcpconfig.OIDCConfig (used by the vmcp runtime).
// This keeps the vmcp config types separate from the operator's OIDC resolver types,
// maintaining clean architectural boundaries while enabling unified OIDC resolution.
func mapResolvedOIDCToVmcpConfig(
	resolved *oidc.OIDCConfig,
	oidcConfigRef *mcpv1alpha1.OIDCConfigRef,
) *vmcpconfig.OIDCConfig {
	if resolved == nil {
		return nil
	}

	config := &vmcpconfig.OIDCConfig{
		Issuer:                          resolved.Issuer,
		ClientID:                        resolved.ClientID,
		Audience:                        resolved.Audience,
		Resource:                        resolved.ResourceURL,
		ProtectedResourceAllowPrivateIP: resolved.JWKSAllowPrivateIP,
		InsecureAllowHTTP:               resolved.InsecureAllowHTTP,
		Scopes:                          resolved.Scopes,
	}

	// Handle client secret - the deployment controller mounts secrets as environment variables
	// We need to set ClientSecretEnv for all OIDC config types that may have a client secret
	if oidcConfigRef != nil {
		switch oidcConfigRef.Type {
		case mcpv1alpha1.OIDCConfigTypeInline:
			// Inline config: check if ClientSecretRef or ClientSecret is set
			if oidcConfigRef.Inline != nil {
				if oidcConfigRef.Inline.ClientSecretRef != nil || oidcConfigRef.Inline.ClientSecret != "" {
					config.ClientSecretEnv = vmcpOIDCClientSecretEnvVar
				}
			}
		case mcpv1alpha1.OIDCConfigTypeConfigMap:
			// ConfigMap config: check if the resolved config has a client secret
			// Note: Storing secrets in ConfigMaps is not recommended; use inline with SecretRef instead
			if resolved.ClientSecret != "" {
				config.ClientSecretEnv = vmcpOIDCClientSecretEnvVar
			}
			// OIDCConfigTypeKubernetes does not use client secrets (uses service account tokens)
		}
	}

	return config
}

// convertOutgoingAuth converts OutgoingAuthConfig from CRD to vmcp config
func (c *Converter) convertOutgoingAuth(
	_ context.Context,
	vmcp *mcpv1alpha1.VirtualMCPServer,
) *vmcpconfig.OutgoingAuthConfig {
	outgoing := &vmcpconfig.OutgoingAuthConfig{
		Source:   vmcp.Spec.OutgoingAuth.Source,
		Backends: make(map[string]*authtypes.BackendAuthStrategy),
	}

	// Convert Default
	if vmcp.Spec.OutgoingAuth.Default != nil {
		outgoing.Default = c.convertBackendAuthConfig(vmcp.Spec.OutgoingAuth.Default)
	}

	// Convert per-backend overrides
	for backendName, backendAuth := range vmcp.Spec.OutgoingAuth.Backends {
		outgoing.Backends[backendName] = c.convertBackendAuthConfig(&backendAuth)
	}

	return outgoing
}

// convertBackendAuthConfig converts BackendAuthConfig from CRD to vmcp config
func (*Converter) convertBackendAuthConfig(
	crdConfig *mcpv1alpha1.BackendAuthConfig,
) *authtypes.BackendAuthStrategy {
	strategy := &authtypes.BackendAuthStrategy{
		Type: crdConfig.Type,
	}

	// Note: When Type is "external_auth_config_ref", the actual MCPExternalAuthConfig
	// resource should be resolved at runtime and its configuration (TokenExchange or
	// HeaderInjection) should be populated into the corresponding typed fields.
	// This conversion happens during server initialization when the referenced
	// MCPExternalAuthConfig can be looked up.

	return strategy
}

// convertAggregation converts AggregationConfig from CRD to vmcp config
func (*Converter) convertAggregation(
	_ context.Context,
	vmcp *mcpv1alpha1.VirtualMCPServer,
) *vmcpconfig.AggregationConfig {
	agg := &vmcpconfig.AggregationConfig{}

	// Convert conflict resolution strategy
	switch vmcp.Spec.Aggregation.ConflictResolution {
	case mcpv1alpha1.ConflictResolutionPrefix:
		agg.ConflictResolution = conflictResolutionPrefix
	case mcpv1alpha1.ConflictResolutionPriority:
		agg.ConflictResolution = "priority"
	case mcpv1alpha1.ConflictResolutionManual:
		agg.ConflictResolution = "manual"
	default:
		agg.ConflictResolution = conflictResolutionPrefix // default
	}

	// Convert conflict resolution config
	if vmcp.Spec.Aggregation.ConflictResolutionConfig != nil {
		agg.ConflictResolutionConfig = &vmcpconfig.ConflictResolutionConfig{
			PrefixFormat:  vmcp.Spec.Aggregation.ConflictResolutionConfig.PrefixFormat,
			PriorityOrder: vmcp.Spec.Aggregation.ConflictResolutionConfig.PriorityOrder,
		}
	} else if agg.ConflictResolution == conflictResolutionPrefix {
		// Provide default prefix format if using prefix strategy without explicit config
		agg.ConflictResolutionConfig = &vmcpconfig.ConflictResolutionConfig{
			PrefixFormat: "{workload}_",
		}
	}

	// Convert per-workload tool configs
	if len(vmcp.Spec.Aggregation.Tools) > 0 {
		agg.Tools = make([]*vmcpconfig.WorkloadToolConfig, 0, len(vmcp.Spec.Aggregation.Tools))
		for _, toolConfig := range vmcp.Spec.Aggregation.Tools {
			wtc := &vmcpconfig.WorkloadToolConfig{
				Workload: toolConfig.Workload,
				Filter:   toolConfig.Filter,
			}

			// Convert overrides
			if len(toolConfig.Overrides) > 0 {
				wtc.Overrides = make(map[string]*vmcpconfig.ToolOverride)
				for toolName, override := range toolConfig.Overrides {
					wtc.Overrides[toolName] = &vmcpconfig.ToolOverride{
						Name:        override.Name,
						Description: override.Description,
					}
				}
			}

			agg.Tools = append(agg.Tools, wtc)
		}
	}

	return agg
}

// convertCompositeTools converts CompositeToolSpec from CRD to vmcp config
func (*Converter) convertCompositeTools(
	ctx context.Context,
	vmcp *mcpv1alpha1.VirtualMCPServer,
) []*vmcpconfig.CompositeToolConfig {
	compositeTools := make([]*vmcpconfig.CompositeToolConfig, 0, len(vmcp.Spec.CompositeTools))

	for _, crdTool := range vmcp.Spec.CompositeTools {
		tool := &vmcpconfig.CompositeToolConfig{
			Name:        crdTool.Name,
			Description: crdTool.Description,
			Steps:       make([]*vmcpconfig.WorkflowStepConfig, 0, len(crdTool.Steps)),
		}

		// Parse timeout
		if crdTool.Timeout != "" {
			if duration, err := time.ParseDuration(crdTool.Timeout); err == nil {
				tool.Timeout = vmcpconfig.Duration(duration)
			}
		}

<<<<<<< HEAD
		// Convert parameters from runtime.RawExtension to map[string]any
		if crdTool.Parameters != nil && len(crdTool.Parameters.Raw) > 0 {
			var params map[string]any
			if err := json.Unmarshal(crdTool.Parameters.Raw, &params); err != nil {
=======
	// Convert steps
	workflowSteps, err := c.convertWorkflowSteps(ctx, steps, toolNameForLogging)
	if err != nil {
		return nil, fmt.Errorf("failed to convert steps for tool %q: %w", toolNameForLogging, err)
	}
	tool.Steps = workflowSteps

	// Convert output configuration
	if output != nil {
		tool.Output = convertOutputSpec(ctx, output)
	}

	return tool, nil
}

// convertWorkflowSteps converts a slice of WorkflowStep CRD objects to WorkflowStepConfig.
// nolint:gocyclo // the workflow steps contain a lot of information that needs to be converted to the vmcp config.
func (*Converter) convertWorkflowSteps(
	ctx context.Context,
	steps []mcpv1alpha1.WorkflowStep,
	toolNameForLogging string,
) ([]*vmcpconfig.WorkflowStepConfig, error) {
	workflowSteps := make([]*vmcpconfig.WorkflowStepConfig, 0, len(steps))

	for _, crdStep := range steps {
		args, err := convertArguments(crdStep.Arguments)
		if err != nil {
			return nil, fmt.Errorf("step %q: %w", crdStep.ID, err)
		}

		step := &vmcpconfig.WorkflowStepConfig{
			ID:        crdStep.ID,
			Type:      crdStep.Type,
			Tool:      crdStep.Tool,
			Arguments: args,
			Message:   crdStep.Message,
			Condition: crdStep.Condition,
			DependsOn: crdStep.DependsOn,
		}

		// Convert Schema from runtime.RawExtension to map[string]any (for elicitation steps)
		if crdStep.Schema != nil && len(crdStep.Schema.Raw) > 0 {
			var schema map[string]any
			if err := json.Unmarshal(crdStep.Schema.Raw, &schema); err != nil {
>>>>>>> 6ef1a625
				// Log warning but continue - validation should have caught this at admission time
				ctxLogger := log.FromContext(ctx)
				ctxLogger.Error(err, "failed to unmarshal composite tool parameters",
					"tool", crdTool.Name, "raw", string(crdTool.Parameters.Raw))
			} else {
				tool.Parameters = params
			}
		}

		// Convert steps
		for _, crdStep := range crdTool.Steps {
			step := &vmcpconfig.WorkflowStepConfig{
				ID:        crdStep.ID,
				Type:      crdStep.Type,
				Tool:      crdStep.Tool,
				Arguments: convertArguments(crdStep.Arguments),
				Message:   crdStep.Message,
				Condition: crdStep.Condition,
				DependsOn: crdStep.DependsOn,
			}

			// Parse timeout
			if crdStep.Timeout != "" {
				if duration, err := time.ParseDuration(crdStep.Timeout); err == nil {
					step.Timeout = vmcpconfig.Duration(duration)
				}
			}

			// Convert error handling
			if crdStep.OnError != nil {
				stepError := &vmcpconfig.StepErrorHandling{
					Action:     crdStep.OnError.Action,
					RetryCount: crdStep.OnError.MaxRetries,
				}
				if crdStep.OnError.RetryDelay != "" {
					if duration, err := time.ParseDuration(crdStep.OnError.RetryDelay); err != nil {
						// Log warning but continue - validation should have caught this at admission time
						ctxLogger := log.FromContext(ctx)
						ctxLogger.Error(err, "failed to parse retry delay",
							"step", crdStep.ID, "retryDelay", crdStep.OnError.RetryDelay)
					} else {
						stepError.RetryDelay = vmcpconfig.Duration(duration)
					}
				}
				step.OnError = stepError
			}

			tool.Steps = append(tool.Steps, step)
		}

		// Convert output configuration
		if crdTool.Output != nil {
			tool.Output = convertOutputSpec(ctx, crdTool.Output)
		}

<<<<<<< HEAD
		compositeTools = append(compositeTools, tool)
=======
		// Convert default results from map[string]runtime.RawExtension to map[string]any
		if len(crdStep.DefaultResults) > 0 {
			step.DefaultResults = make(map[string]any, len(crdStep.DefaultResults))
			for key, rawExt := range crdStep.DefaultResults {
				if len(rawExt.Raw) > 0 {
					var value any
					if err := json.Unmarshal(rawExt.Raw, &value); err != nil {
						return nil, fmt.Errorf("failed to unmarshal default result %q: %w", key, err)
					}
					step.DefaultResults[key] = value
				}
			}
		}

		workflowSteps = append(workflowSteps, step)
>>>>>>> 6ef1a625
	}

	return compositeTools
}

// convertArguments converts string arguments to any type for template expansion
func convertArguments(args map[string]string) map[string]any {
	result := make(map[string]any, len(args))
	for k, v := range args {
		result[k] = v
	}
	return result
}

// convertOutputSpec converts OutputSpec from CRD to vmcp config OutputConfig
func convertOutputSpec(ctx context.Context, crdOutput *mcpv1alpha1.OutputSpec) *vmcpconfig.OutputConfig {
	if crdOutput == nil {
		return nil
	}

	output := &vmcpconfig.OutputConfig{
		Properties: make(map[string]vmcpconfig.OutputProperty, len(crdOutput.Properties)),
		Required:   crdOutput.Required,
	}

	// Convert properties
	for propName, propSpec := range crdOutput.Properties {
		output.Properties[propName] = convertOutputProperty(ctx, propName, propSpec)
	}

	return output
}

// convertOutputProperty converts OutputPropertySpec from CRD to vmcp config OutputProperty
func convertOutputProperty(
	ctx context.Context, propName string, crdProp mcpv1alpha1.OutputPropertySpec,
) vmcpconfig.OutputProperty {
	prop := vmcpconfig.OutputProperty{
		Type:        crdProp.Type,
		Description: crdProp.Description,
		Value:       crdProp.Value,
	}

	// Convert nested properties for object types
	if len(crdProp.Properties) > 0 {
		prop.Properties = make(map[string]vmcpconfig.OutputProperty, len(crdProp.Properties))
		for nestedName, nestedSpec := range crdProp.Properties {
			prop.Properties[nestedName] = convertOutputProperty(ctx, propName+"."+nestedName, nestedSpec)
		}
	}

	// Convert default value from runtime.RawExtension to any
	// RawExtension.Raw contains JSON bytes. json.Unmarshal correctly handles:
	// - JSON strings: "hello" -> Go string "hello"
	// - JSON numbers: 42 -> Go float64(42)
	// - JSON booleans: true -> Go bool true
	// - JSON objects: {"key":"value"} -> Go map[string]any
	// - JSON arrays: [1,2,3] -> Go []any
	if crdProp.Default != nil && len(crdProp.Default.Raw) > 0 {
		var defaultVal any
		if err := json.Unmarshal(crdProp.Default.Raw, &defaultVal); err != nil {
			// Log warning but continue - invalid defaults will be caught at runtime
			ctxLogger := log.FromContext(ctx)
			ctxLogger.Error(err, "failed to unmarshal output property default value",
				"property", propName, "raw", string(crdProp.Default.Raw))
		} else {
			prop.Default = defaultVal
		}
	}

	return prop
}

// convertOperational converts OperationalConfig from CRD to vmcp config
func (*Converter) convertOperational(
	_ context.Context,
	vmcp *mcpv1alpha1.VirtualMCPServer,
) *vmcpconfig.OperationalConfig {
	operational := &vmcpconfig.OperationalConfig{}

	if vmcp.Spec.Operational.Timeouts != nil {
		operational.Timeouts = &vmcpconfig.TimeoutConfig{
			PerWorkload: make(map[string]vmcpconfig.Duration),
		}

		// Parse default timeout
		if vmcp.Spec.Operational.Timeouts.Default != "" {
			if duration, err := time.ParseDuration(vmcp.Spec.Operational.Timeouts.Default); err == nil {
				operational.Timeouts.Default = vmcpconfig.Duration(duration)
			}
		}

		// Parse per-workload timeouts
		for workload, timeoutStr := range vmcp.Spec.Operational.Timeouts.PerWorkload {
			if duration, err := time.ParseDuration(timeoutStr); err == nil {
				operational.Timeouts.PerWorkload[workload] = vmcpconfig.Duration(duration)
			}
		}
	}

	if vmcp.Spec.Operational.FailureHandling != nil {
		operational.FailureHandling = &vmcpconfig.FailureHandlingConfig{
			UnhealthyThreshold: vmcp.Spec.Operational.FailureHandling.UnhealthyThreshold,
			PartialFailureMode: vmcp.Spec.Operational.FailureHandling.PartialFailureMode,
		}

		// Parse health check interval
		if vmcp.Spec.Operational.FailureHandling.HealthCheckInterval != "" {
			if duration, err := time.ParseDuration(vmcp.Spec.Operational.FailureHandling.HealthCheckInterval); err == nil {
				operational.FailureHandling.HealthCheckInterval = vmcpconfig.Duration(duration)
			}
		}

		// Convert circuit breaker config
		if vmcp.Spec.Operational.FailureHandling.CircuitBreaker != nil {
			operational.FailureHandling.CircuitBreaker = &vmcpconfig.CircuitBreakerConfig{
				Enabled:          vmcp.Spec.Operational.FailureHandling.CircuitBreaker.Enabled,
				FailureThreshold: vmcp.Spec.Operational.FailureHandling.CircuitBreaker.FailureThreshold,
			}

			// Parse circuit breaker timeout
			if vmcp.Spec.Operational.FailureHandling.CircuitBreaker.Timeout != "" {
				if duration, err := time.ParseDuration(vmcp.Spec.Operational.FailureHandling.CircuitBreaker.Timeout); err == nil {
					operational.FailureHandling.CircuitBreaker.Timeout = vmcpconfig.Duration(duration)
				}
			}
		}
	}

	return operational
}<|MERGE_RESOLUTION|>--- conflicted
+++ resolved
@@ -7,10 +7,18 @@
 	"fmt"
 	"time"
 
+	"github.com/go-logr/logr"
+	"k8s.io/apimachinery/pkg/api/errors"
+	"k8s.io/apimachinery/pkg/runtime"
+	"k8s.io/apimachinery/pkg/types"
+	"sigs.k8s.io/controller-runtime/pkg/client"
 	"sigs.k8s.io/controller-runtime/pkg/log"
 
 	mcpv1alpha1 "github.com/stacklok/toolhive/cmd/thv-operator/api/v1alpha1"
+	"github.com/stacklok/toolhive/cmd/thv-operator/pkg/controllerutil"
 	"github.com/stacklok/toolhive/cmd/thv-operator/pkg/oidc"
+	"github.com/stacklok/toolhive/cmd/thv-operator/pkg/spectoconfig"
+	"github.com/stacklok/toolhive/pkg/vmcp/auth/converters"
 	authtypes "github.com/stacklok/toolhive/pkg/vmcp/auth/types"
 	vmcpconfig "github.com/stacklok/toolhive/pkg/vmcp/config"
 )
@@ -29,18 +37,25 @@
 // Converter converts VirtualMCPServer CRD specs to vmcp Config
 type Converter struct {
 	oidcResolver oidc.Resolver
+	k8sClient    client.Client
 }
 
 // NewConverter creates a new Converter instance.
 // oidcResolver is required and used to resolve OIDC configuration from various sources
 // (kubernetes, configMap, inline). Use a mock resolver in tests.
-// Returns an error if oidcResolver is nil.
-func NewConverter(oidcResolver oidc.Resolver) (*Converter, error) {
+// k8sClient is required for resolving MCPToolConfig references and fetching referenced
+// VirtualMCPCompositeToolDefinition resources.
+// Returns an error if oidcResolver or k8sClient is nil.
+func NewConverter(oidcResolver oidc.Resolver, k8sClient client.Client) (*Converter, error) {
 	if oidcResolver == nil {
 		return nil, fmt.Errorf("oidcResolver is required")
 	}
+	if k8sClient == nil {
+		return nil, fmt.Errorf("k8sClient is required")
+	}
 	return &Converter{
 		oidcResolver: oidcResolver,
+		k8sClient:    k8sClient,
 	}, nil
 }
 
@@ -54,7 +69,7 @@
 		Group: vmcp.Spec.GroupRef.Name,
 	}
 
-	// Convert IncomingAuth
+	// Convert IncomingAuth - required field, no defaults
 	if vmcp.Spec.IncomingAuth != nil {
 		incomingAuth, err := c.convertIncomingAuth(ctx, vmcp)
 		if err != nil {
@@ -65,7 +80,11 @@
 
 	// Convert OutgoingAuth - always set with defaults if not specified
 	if vmcp.Spec.OutgoingAuth != nil {
-		config.OutgoingAuth = c.convertOutgoingAuth(ctx, vmcp)
+		outgoingAuth, err := c.convertOutgoingAuth(ctx, vmcp)
+		if err != nil {
+			return nil, fmt.Errorf("failed to convert outgoing auth: %w", err)
+		}
+		config.OutgoingAuth = outgoingAuth
 	} else {
 		// Provide default outgoing auth config
 		config.OutgoingAuth = &vmcpconfig.OutgoingAuthConfig{
@@ -75,7 +94,11 @@
 
 	// Convert Aggregation - always set with defaults if not specified
 	if vmcp.Spec.Aggregation != nil {
-		config.Aggregation = c.convertAggregation(ctx, vmcp)
+		agg, err := c.convertAggregation(ctx, vmcp)
+		if err != nil {
+			return nil, fmt.Errorf("failed to convert aggregation config: %w", err)
+		}
+		config.Aggregation = agg
 	} else {
 		// Provide default aggregation config with prefix conflict resolution
 		config.Aggregation = &vmcpconfig.AggregationConfig{
@@ -86,15 +109,21 @@
 		}
 	}
 
-	// Convert CompositeTools
-	if len(vmcp.Spec.CompositeTools) > 0 {
-		config.CompositeTools = c.convertCompositeTools(ctx, vmcp)
+	// Convert CompositeTools (inline and referenced)
+	compositeTools, err := c.convertAllCompositeTools(ctx, vmcp)
+	if err != nil {
+		return nil, fmt.Errorf("failed to convert composite tools: %w", err)
+	}
+	if len(compositeTools) > 0 {
+		config.CompositeTools = compositeTools
 	}
 
 	// Convert Operational
 	if vmcp.Spec.Operational != nil {
 		config.Operational = c.convertOperational(ctx, vmcp)
 	}
+
+	config.Telemetry = spectoconfig.ConvertTelemetryConfig(ctx, vmcp.Spec.Telemetry, vmcp.Name)
 
 	// Apply operational defaults (fills missing values)
 	config.EnsureOperationalDefaults()
@@ -204,9 +233,9 @@
 
 // convertOutgoingAuth converts OutgoingAuthConfig from CRD to vmcp config
 func (c *Converter) convertOutgoingAuth(
-	_ context.Context,
-	vmcp *mcpv1alpha1.VirtualMCPServer,
-) *vmcpconfig.OutgoingAuthConfig {
+	ctx context.Context,
+	vmcp *mcpv1alpha1.VirtualMCPServer,
+) (*vmcpconfig.OutgoingAuthConfig, error) {
 	outgoing := &vmcpconfig.OutgoingAuthConfig{
 		Source:   vmcp.Spec.OutgoingAuth.Source,
 		Backends: make(map[string]*authtypes.BackendAuthStrategy),
@@ -214,41 +243,120 @@
 
 	// Convert Default
 	if vmcp.Spec.OutgoingAuth.Default != nil {
-		outgoing.Default = c.convertBackendAuthConfig(vmcp.Spec.OutgoingAuth.Default)
+		defaultStrategy, err := c.convertBackendAuthConfig(ctx, vmcp, "default", vmcp.Spec.OutgoingAuth.Default)
+		if err != nil {
+			return nil, fmt.Errorf("failed to convert default backend auth: %w", err)
+		}
+		outgoing.Default = defaultStrategy
 	}
 
 	// Convert per-backend overrides
 	for backendName, backendAuth := range vmcp.Spec.OutgoingAuth.Backends {
-		outgoing.Backends[backendName] = c.convertBackendAuthConfig(&backendAuth)
-	}
-
-	return outgoing
+		strategy, err := c.convertBackendAuthConfig(ctx, vmcp, backendName, &backendAuth)
+		if err != nil {
+			return nil, fmt.Errorf("failed to convert backend auth for %s: %w", backendName, err)
+		}
+		outgoing.Backends[backendName] = strategy
+	}
+
+	return outgoing, nil
 }
 
 // convertBackendAuthConfig converts BackendAuthConfig from CRD to vmcp config
-func (*Converter) convertBackendAuthConfig(
+func (c *Converter) convertBackendAuthConfig(
+	ctx context.Context,
+	vmcp *mcpv1alpha1.VirtualMCPServer,
+	backendName string,
 	crdConfig *mcpv1alpha1.BackendAuthConfig,
-) *authtypes.BackendAuthStrategy {
-	strategy := &authtypes.BackendAuthStrategy{
-		Type: crdConfig.Type,
-	}
-
-	// Note: When Type is "external_auth_config_ref", the actual MCPExternalAuthConfig
-	// resource should be resolved at runtime and its configuration (TokenExchange or
-	// HeaderInjection) should be populated into the corresponding typed fields.
-	// This conversion happens during server initialization when the referenced
-	// MCPExternalAuthConfig can be looked up.
-
-	return strategy
+) (*authtypes.BackendAuthStrategy, error) {
+	// If type is "discovered", return unauthenticated strategy
+	if crdConfig.Type == mcpv1alpha1.BackendAuthTypeDiscovered {
+		return &authtypes.BackendAuthStrategy{
+			Type: authtypes.StrategyTypeUnauthenticated,
+		}, nil
+	}
+
+	// If type is "external_auth_config_ref", resolve the MCPExternalAuthConfig
+	if crdConfig.Type == mcpv1alpha1.BackendAuthTypeExternalAuthConfigRef {
+		if crdConfig.ExternalAuthConfigRef == nil {
+			return nil, fmt.Errorf("backend %s: external_auth_config_ref type requires externalAuthConfigRef field", backendName)
+		}
+
+		// Fetch the MCPExternalAuthConfig resource
+		externalAuthConfig := &mcpv1alpha1.MCPExternalAuthConfig{}
+		err := c.k8sClient.Get(ctx, types.NamespacedName{
+			Name:      crdConfig.ExternalAuthConfigRef.Name,
+			Namespace: vmcp.Namespace,
+		}, externalAuthConfig)
+		if err != nil {
+			return nil, fmt.Errorf("failed to get MCPExternalAuthConfig %s/%s: %w",
+				vmcp.Namespace, crdConfig.ExternalAuthConfigRef.Name, err)
+		}
+
+		// Convert the external auth config to backend auth strategy
+		return c.convertExternalAuthConfigToStrategy(ctx, externalAuthConfig)
+	}
+
+	// Unknown type
+	return nil, fmt.Errorf("backend %s: unknown auth type %q", backendName, crdConfig.Type)
+}
+
+// convertExternalAuthConfigToStrategy converts MCPExternalAuthConfig to BackendAuthStrategy.
+// This uses the converter registry to consolidate conversion logic and apply token type normalization consistently.
+// The registry pattern makes adding new auth types easier and ensures conversion happens in one place.
+func (*Converter) convertExternalAuthConfigToStrategy(
+	_ context.Context,
+	externalAuthConfig *mcpv1alpha1.MCPExternalAuthConfig,
+) (*authtypes.BackendAuthStrategy, error) {
+	// Use the converter registry to convert to typed strategy
+	registry := converters.DefaultRegistry()
+	converter, err := registry.GetConverter(externalAuthConfig.Spec.Type)
+	if err != nil {
+		return nil, err
+	}
+
+	// Convert to typed BackendAuthStrategy (applies token type normalization)
+	strategy, err := converter.ConvertToStrategy(externalAuthConfig)
+	if err != nil {
+		return nil, fmt.Errorf("failed to convert external auth config to strategy: %w", err)
+	}
+
+	// Enrich with unique env var names per ExternalAuthConfig to avoid conflicts
+	// when multiple configs of the same type reference different secrets
+	if strategy.TokenExchange != nil &&
+		externalAuthConfig.Spec.TokenExchange != nil &&
+		externalAuthConfig.Spec.TokenExchange.ClientSecretRef != nil {
+		strategy.TokenExchange.ClientSecretEnv = controllerutil.GenerateUniqueTokenExchangeEnvVarName(externalAuthConfig.Name)
+	}
+	if strategy.HeaderInjection != nil &&
+		externalAuthConfig.Spec.HeaderInjection != nil &&
+		externalAuthConfig.Spec.HeaderInjection.ValueSecretRef != nil {
+		strategy.HeaderInjection.HeaderValueEnv = controllerutil.GenerateUniqueHeaderInjectionEnvVarName(externalAuthConfig.Name)
+	}
+
+	return strategy, nil
 }
 
 // convertAggregation converts AggregationConfig from CRD to vmcp config
-func (*Converter) convertAggregation(
-	_ context.Context,
-	vmcp *mcpv1alpha1.VirtualMCPServer,
-) *vmcpconfig.AggregationConfig {
+func (c *Converter) convertAggregation(
+	ctx context.Context,
+	vmcp *mcpv1alpha1.VirtualMCPServer,
+) (*vmcpconfig.AggregationConfig, error) {
 	agg := &vmcpconfig.AggregationConfig{}
 
+	c.convertConflictResolution(vmcp, agg)
+	if err := c.convertToolConfigs(ctx, vmcp, agg); err != nil {
+		return nil, err
+	}
+
+	return agg, nil
+}
+
+// convertConflictResolution converts conflict resolution strategy and config
+func (*Converter) convertConflictResolution(
+	vmcp *mcpv1alpha1.VirtualMCPServer,
+	agg *vmcpconfig.AggregationConfig,
+) {
 	// Convert conflict resolution strategy
 	switch vmcp.Spec.Aggregation.ConflictResolution {
 	case mcpv1alpha1.ConflictResolutionPrefix:
@@ -273,61 +381,282 @@
 			PrefixFormat: "{workload}_",
 		}
 	}
-
-	// Convert per-workload tool configs
-	if len(vmcp.Spec.Aggregation.Tools) > 0 {
-		agg.Tools = make([]*vmcpconfig.WorkloadToolConfig, 0, len(vmcp.Spec.Aggregation.Tools))
-		for _, toolConfig := range vmcp.Spec.Aggregation.Tools {
-			wtc := &vmcpconfig.WorkloadToolConfig{
-				Workload: toolConfig.Workload,
-				Filter:   toolConfig.Filter,
-			}
-
-			// Convert overrides
-			if len(toolConfig.Overrides) > 0 {
-				wtc.Overrides = make(map[string]*vmcpconfig.ToolOverride)
-				for toolName, override := range toolConfig.Overrides {
-					wtc.Overrides[toolName] = &vmcpconfig.ToolOverride{
-						Name:        override.Name,
-						Description: override.Description,
-					}
-				}
-			}
-
-			agg.Tools = append(agg.Tools, wtc)
-		}
-	}
-
-	return agg
+}
+
+// convertToolConfigs converts per-workload tool configurations
+func (c *Converter) convertToolConfigs(
+	ctx context.Context,
+	vmcp *mcpv1alpha1.VirtualMCPServer,
+	agg *vmcpconfig.AggregationConfig,
+) error {
+	if len(vmcp.Spec.Aggregation.Tools) == 0 {
+		return nil
+	}
+
+	ctxLogger := log.FromContext(ctx)
+	agg.Tools = make([]*vmcpconfig.WorkloadToolConfig, 0, len(vmcp.Spec.Aggregation.Tools))
+
+	for _, toolConfig := range vmcp.Spec.Aggregation.Tools {
+		wtc := &vmcpconfig.WorkloadToolConfig{
+			Workload: toolConfig.Workload,
+			Filter:   toolConfig.Filter,
+		}
+
+		if err := c.applyToolConfigRef(ctx, ctxLogger, vmcp, toolConfig, wtc); err != nil {
+			return err
+		}
+		c.applyInlineOverrides(toolConfig, wtc)
+
+		agg.Tools = append(agg.Tools, wtc)
+	}
+	return nil
+}
+
+// applyToolConfigRef resolves and applies MCPToolConfig reference
+func (c *Converter) applyToolConfigRef(
+	ctx context.Context,
+	ctxLogger logr.Logger,
+	vmcp *mcpv1alpha1.VirtualMCPServer,
+	toolConfig mcpv1alpha1.WorkloadToolConfig,
+	wtc *vmcpconfig.WorkloadToolConfig,
+) error {
+	if toolConfig.ToolConfigRef == nil {
+		return nil
+	}
+
+	resolvedConfig, err := c.resolveMCPToolConfig(ctx, vmcp.Namespace, toolConfig.ToolConfigRef.Name)
+	if err != nil {
+		ctxLogger.Error(err, "failed to resolve MCPToolConfig reference",
+			"workload", toolConfig.Workload,
+			"toolConfigRef", toolConfig.ToolConfigRef.Name)
+		// Fail closed: return error when MCPToolConfig is configured but resolution fails
+		// This prevents deploying without tool filtering when explicit configuration is requested
+		return fmt.Errorf("MCPToolConfig resolution failed for %q: %w",
+			toolConfig.ToolConfigRef.Name, err)
+	}
+
+	// Note: resolveMCPToolConfig never returns (nil, nil) - it either succeeds with
+	// (toolConfig, nil) or fails with (nil, error), so no nil check needed here
+
+	c.mergeToolConfigFilter(wtc, resolvedConfig)
+	c.mergeToolConfigOverrides(wtc, resolvedConfig)
+	return nil
+}
+
+// mergeToolConfigFilter merges filter from MCPToolConfig
+func (*Converter) mergeToolConfigFilter(
+	wtc *vmcpconfig.WorkloadToolConfig,
+	resolvedConfig *mcpv1alpha1.MCPToolConfig,
+) {
+	if len(wtc.Filter) == 0 && len(resolvedConfig.Spec.ToolsFilter) > 0 {
+		wtc.Filter = resolvedConfig.Spec.ToolsFilter
+	}
+}
+
+// mergeToolConfigOverrides merges overrides from MCPToolConfig
+func (*Converter) mergeToolConfigOverrides(
+	wtc *vmcpconfig.WorkloadToolConfig,
+	resolvedConfig *mcpv1alpha1.MCPToolConfig,
+) {
+	if len(resolvedConfig.Spec.ToolsOverride) == 0 {
+		return
+	}
+
+	if wtc.Overrides == nil {
+		wtc.Overrides = make(map[string]*vmcpconfig.ToolOverride)
+	}
+
+	for toolName, override := range resolvedConfig.Spec.ToolsOverride {
+		if _, exists := wtc.Overrides[toolName]; !exists {
+			wtc.Overrides[toolName] = &vmcpconfig.ToolOverride{
+				Name:        override.Name,
+				Description: override.Description,
+			}
+		}
+	}
+}
+
+// applyInlineOverrides applies inline tool overrides
+func (*Converter) applyInlineOverrides(
+	toolConfig mcpv1alpha1.WorkloadToolConfig,
+	wtc *vmcpconfig.WorkloadToolConfig,
+) {
+	if len(toolConfig.Overrides) == 0 {
+		return
+	}
+
+	if wtc.Overrides == nil {
+		wtc.Overrides = make(map[string]*vmcpconfig.ToolOverride)
+	}
+
+	for toolName, override := range toolConfig.Overrides {
+		wtc.Overrides[toolName] = &vmcpconfig.ToolOverride{
+			Name:        override.Name,
+			Description: override.Description,
+		}
+	}
+}
+
+// resolveMCPToolConfig fetches an MCPToolConfig resource by name and namespace
+func (c *Converter) resolveMCPToolConfig(
+	ctx context.Context,
+	namespace string,
+	name string,
+) (*mcpv1alpha1.MCPToolConfig, error) {
+	toolConfig := &mcpv1alpha1.MCPToolConfig{}
+	err := c.k8sClient.Get(ctx, types.NamespacedName{
+		Name:      name,
+		Namespace: namespace,
+	}, toolConfig)
+	if err != nil {
+		return nil, fmt.Errorf("failed to get MCPToolConfig %s/%s: %w", namespace, name, err)
+	}
+	return toolConfig, nil
 }
 
 // convertCompositeTools converts CompositeToolSpec from CRD to vmcp config
-func (*Converter) convertCompositeTools(
-	ctx context.Context,
-	vmcp *mcpv1alpha1.VirtualMCPServer,
-) []*vmcpconfig.CompositeToolConfig {
+func (c *Converter) convertCompositeTools(
+	ctx context.Context,
+	vmcp *mcpv1alpha1.VirtualMCPServer,
+) ([]*vmcpconfig.CompositeToolConfig, error) {
 	compositeTools := make([]*vmcpconfig.CompositeToolConfig, 0, len(vmcp.Spec.CompositeTools))
 
 	for _, crdTool := range vmcp.Spec.CompositeTools {
-		tool := &vmcpconfig.CompositeToolConfig{
-			Name:        crdTool.Name,
-			Description: crdTool.Description,
-			Steps:       make([]*vmcpconfig.WorkflowStepConfig, 0, len(crdTool.Steps)),
-		}
-
-		// Parse timeout
-		if crdTool.Timeout != "" {
-			if duration, err := time.ParseDuration(crdTool.Timeout); err == nil {
-				tool.Timeout = vmcpconfig.Duration(duration)
-			}
-		}
-
-<<<<<<< HEAD
-		// Convert parameters from runtime.RawExtension to map[string]any
-		if crdTool.Parameters != nil && len(crdTool.Parameters.Raw) > 0 {
-			var params map[string]any
-			if err := json.Unmarshal(crdTool.Parameters.Raw, &params); err != nil {
-=======
+		tool, err := c.convertCompositeToolSpec(
+			ctx, crdTool.Name, crdTool.Description, crdTool.Timeout,
+			crdTool.Parameters, crdTool.Steps, crdTool.Output, crdTool.Name)
+		if err != nil {
+			return nil, err
+		}
+		compositeTools = append(compositeTools, tool)
+	}
+
+	return compositeTools, nil
+}
+
+// convertAllCompositeTools converts both inline CompositeTools and referenced CompositeToolRefs,
+// merging them together and validating for duplicate names.
+func (c *Converter) convertAllCompositeTools(
+	ctx context.Context,
+	vmcp *mcpv1alpha1.VirtualMCPServer,
+) ([]*vmcpconfig.CompositeToolConfig, error) {
+	// Convert inline composite tools
+	inlineTools, err := c.convertCompositeTools(ctx, vmcp)
+	if err != nil {
+		return nil, fmt.Errorf("failed to convert inline composite tools: %w", err)
+	}
+
+	// Convert referenced composite tools
+	var referencedTools []*vmcpconfig.CompositeToolConfig
+	if len(vmcp.Spec.CompositeToolRefs) > 0 {
+		referencedTools, err = c.convertReferencedCompositeTools(ctx, vmcp)
+		if err != nil {
+			return nil, fmt.Errorf("failed to convert referenced composite tools: %w", err)
+		}
+	}
+
+	// Merge inline and referenced tools
+	allTools := make([]*vmcpconfig.CompositeToolConfig, 0, len(inlineTools)+len(referencedTools))
+	allTools = append(allTools, inlineTools...)
+	allTools = append(allTools, referencedTools...)
+
+	// Validate for duplicate names
+	if err := validateCompositeToolNames(allTools); err != nil {
+		return nil, fmt.Errorf("invalid composite tools: %w", err)
+	}
+
+	return allTools, nil
+}
+
+// convertReferencedCompositeTools fetches and converts referenced VirtualMCPCompositeToolDefinition resources.
+func (c *Converter) convertReferencedCompositeTools(
+	ctx context.Context,
+	vmcp *mcpv1alpha1.VirtualMCPServer,
+) ([]*vmcpconfig.CompositeToolConfig, error) {
+	referencedTools := make([]*vmcpconfig.CompositeToolConfig, 0, len(vmcp.Spec.CompositeToolRefs))
+
+	for _, ref := range vmcp.Spec.CompositeToolRefs {
+		// Fetch the referenced VirtualMCPCompositeToolDefinition
+		compositeToolDef := &mcpv1alpha1.VirtualMCPCompositeToolDefinition{}
+		key := types.NamespacedName{
+			Name:      ref.Name,
+			Namespace: vmcp.Namespace,
+		}
+
+		if err := c.k8sClient.Get(ctx, key, compositeToolDef); err != nil {
+			if errors.IsNotFound(err) {
+				return nil, fmt.Errorf("referenced VirtualMCPCompositeToolDefinition %q not found in namespace %q: %w",
+					ref.Name, vmcp.Namespace, err)
+			}
+			return nil, fmt.Errorf("failed to get VirtualMCPCompositeToolDefinition %q: %w", ref.Name, err)
+		}
+
+		// Convert the referenced definition to CompositeToolConfig
+		tool, err := c.convertCompositeToolDefinition(ctx, compositeToolDef)
+		if err != nil {
+			return nil, fmt.Errorf("failed to convert referenced tool %q: %w", ref.Name, err)
+		}
+		referencedTools = append(referencedTools, tool)
+	}
+
+	return referencedTools, nil
+}
+
+// convertCompositeToolDefinition converts a VirtualMCPCompositeToolDefinition to CompositeToolConfig.
+func (c *Converter) convertCompositeToolDefinition(
+	ctx context.Context,
+	def *mcpv1alpha1.VirtualMCPCompositeToolDefinition,
+) (*vmcpconfig.CompositeToolConfig, error) {
+	return c.convertCompositeToolSpec(
+		ctx, def.Spec.Name, def.Spec.Description, def.Spec.Timeout,
+		def.Spec.Parameters, def.Spec.Steps, def.Spec.Output, def.Name)
+}
+
+// convertCompositeToolSpec is a shared helper that converts common composite tool fields to CompositeToolConfig.
+// This eliminates code duplication between convertCompositeTools and convertCompositeToolDefinition.
+func (c *Converter) convertCompositeToolSpec(
+	ctx context.Context,
+	name, description, timeout string,
+	parameters *runtime.RawExtension,
+	steps []mcpv1alpha1.WorkflowStep,
+	output *mcpv1alpha1.OutputSpec,
+	toolNameForLogging string,
+) (*vmcpconfig.CompositeToolConfig, error) {
+	tool := &vmcpconfig.CompositeToolConfig{
+		Name:        name,
+		Description: description,
+		Steps:       make([]*vmcpconfig.WorkflowStepConfig, 0, len(steps)),
+	}
+
+	// Parse timeout
+	if timeout != "" {
+		if duration, err := time.ParseDuration(timeout); err != nil {
+			// Log error but continue with default - validation should have caught this at admission time
+			ctxLogger := log.FromContext(ctx)
+			ctxLogger.Error(err, "failed to parse composite tool timeout, using default",
+				"tool", toolNameForLogging, "timeout", timeout)
+			// Use default timeout of 30m (matches CRD default)
+			if defaultDuration, defaultErr := time.ParseDuration("30m"); defaultErr == nil {
+				tool.Timeout = vmcpconfig.Duration(defaultDuration)
+			}
+		} else {
+			tool.Timeout = vmcpconfig.Duration(duration)
+		}
+	}
+
+	// Convert parameters from runtime.RawExtension to map[string]any
+	if parameters != nil && len(parameters.Raw) > 0 {
+		var params map[string]any
+		if err := json.Unmarshal(parameters.Raw, &params); err != nil {
+			// Log warning but continue - validation should have caught this at admission time
+			ctxLogger := log.FromContext(ctx)
+			ctxLogger.Error(err, "failed to unmarshal composite tool parameters",
+				"tool", toolNameForLogging, "raw", string(parameters.Raw))
+		} else {
+			tool.Parameters = params
+		}
+	}
+
 	// Convert steps
 	workflowSteps, err := c.convertWorkflowSteps(ctx, steps, toolNameForLogging)
 	if err != nil {
@@ -372,65 +701,59 @@
 		if crdStep.Schema != nil && len(crdStep.Schema.Raw) > 0 {
 			var schema map[string]any
 			if err := json.Unmarshal(crdStep.Schema.Raw, &schema); err != nil {
->>>>>>> 6ef1a625
 				// Log warning but continue - validation should have caught this at admission time
 				ctxLogger := log.FromContext(ctx)
-				ctxLogger.Error(err, "failed to unmarshal composite tool parameters",
-					"tool", crdTool.Name, "raw", string(crdTool.Parameters.Raw))
+				ctxLogger.Error(err, "failed to unmarshal step schema",
+					"tool", toolNameForLogging, "step", crdStep.ID, "raw", string(crdStep.Schema.Raw))
 			} else {
-				tool.Parameters = params
-			}
-		}
-
-		// Convert steps
-		for _, crdStep := range crdTool.Steps {
-			step := &vmcpconfig.WorkflowStepConfig{
-				ID:        crdStep.ID,
-				Type:      crdStep.Type,
-				Tool:      crdStep.Tool,
-				Arguments: convertArguments(crdStep.Arguments),
-				Message:   crdStep.Message,
-				Condition: crdStep.Condition,
-				DependsOn: crdStep.DependsOn,
-			}
-
-			// Parse timeout
-			if crdStep.Timeout != "" {
-				if duration, err := time.ParseDuration(crdStep.Timeout); err == nil {
-					step.Timeout = vmcpconfig.Duration(duration)
+				step.Schema = schema
+			}
+		}
+
+		// Parse timeout
+		if crdStep.Timeout != "" {
+			if duration, err := time.ParseDuration(crdStep.Timeout); err != nil {
+				// Log error but continue without step timeout - step will use tool-level timeout or no timeout
+				// Validation should have caught this at admission time
+				ctxLogger := log.FromContext(ctx)
+				ctxLogger.Error(err, "failed to parse step timeout, step will use tool-level timeout",
+					"tool", toolNameForLogging, "step", crdStep.ID, "timeout", crdStep.Timeout)
+			} else {
+				step.Timeout = vmcpconfig.Duration(duration)
+			}
+		}
+
+		// Convert error handling
+		if crdStep.OnError != nil {
+			stepError := &vmcpconfig.StepErrorHandling{
+				Action:     crdStep.OnError.Action,
+				RetryCount: crdStep.OnError.MaxRetries,
+			}
+			if crdStep.OnError.RetryDelay != "" {
+				if duration, err := time.ParseDuration(crdStep.OnError.RetryDelay); err != nil {
+					ctxLogger := log.FromContext(ctx)
+					ctxLogger.Error(err, "failed to parse retry delay",
+						"step", crdStep.ID, "retryDelay", crdStep.OnError.RetryDelay)
+				} else {
+					stepError.RetryDelay = vmcpconfig.Duration(duration)
 				}
 			}
-
-			// Convert error handling
-			if crdStep.OnError != nil {
-				stepError := &vmcpconfig.StepErrorHandling{
-					Action:     crdStep.OnError.Action,
-					RetryCount: crdStep.OnError.MaxRetries,
-				}
-				if crdStep.OnError.RetryDelay != "" {
-					if duration, err := time.ParseDuration(crdStep.OnError.RetryDelay); err != nil {
-						// Log warning but continue - validation should have caught this at admission time
-						ctxLogger := log.FromContext(ctx)
-						ctxLogger.Error(err, "failed to parse retry delay",
-							"step", crdStep.ID, "retryDelay", crdStep.OnError.RetryDelay)
-					} else {
-						stepError.RetryDelay = vmcpconfig.Duration(duration)
-					}
-				}
-				step.OnError = stepError
-			}
-
-			tool.Steps = append(tool.Steps, step)
-		}
-
-		// Convert output configuration
-		if crdTool.Output != nil {
-			tool.Output = convertOutputSpec(ctx, crdTool.Output)
-		}
-
-<<<<<<< HEAD
-		compositeTools = append(compositeTools, tool)
-=======
+			step.OnError = stepError
+		}
+
+		// Convert elicitation response handlers
+		if crdStep.OnDecline != nil {
+			step.OnDecline = &vmcpconfig.ElicitationResponseConfig{
+				Action: crdStep.OnDecline.Action,
+			}
+		}
+
+		if crdStep.OnCancel != nil {
+			step.OnCancel = &vmcpconfig.ElicitationResponseConfig{
+				Action: crdStep.OnCancel.Action,
+			}
+		}
+
 		// Convert default results from map[string]runtime.RawExtension to map[string]any
 		if len(crdStep.DefaultResults) > 0 {
 			step.DefaultResults = make(map[string]any, len(crdStep.DefaultResults))
@@ -446,19 +769,36 @@
 		}
 
 		workflowSteps = append(workflowSteps, step)
->>>>>>> 6ef1a625
-	}
-
-	return compositeTools
-}
-
-// convertArguments converts string arguments to any type for template expansion
-func convertArguments(args map[string]string) map[string]any {
-	result := make(map[string]any, len(args))
-	for k, v := range args {
-		result[k] = v
-	}
-	return result
+	}
+
+	return workflowSteps, nil
+}
+
+// validateCompositeToolNames checks for duplicate tool names across all composite tools.
+func validateCompositeToolNames(tools []*vmcpconfig.CompositeToolConfig) error {
+	seen := make(map[string]bool)
+	for _, tool := range tools {
+		if seen[tool.Name] {
+			return fmt.Errorf("duplicate composite tool name: %q", tool.Name)
+		}
+		seen[tool.Name] = true
+	}
+	return nil
+}
+
+// convertArguments converts arguments from runtime.RawExtension to map[string]any.
+// This preserves the original types (integers, booleans, arrays, objects) from the CRD.
+// Returns an empty map if no arguments are specified.
+// Returns an error if the JSON fails to unmarshal.
+func convertArguments(args *runtime.RawExtension) (map[string]any, error) {
+	if args == nil || len(args.Raw) == 0 {
+		return make(map[string]any), nil
+	}
+	var result map[string]any
+	if err := json.Unmarshal(args.Raw, &result); err != nil {
+		return nil, fmt.Errorf("failed to unmarshal arguments: %w", err)
+	}
+	return result, nil
 }
 
 // convertOutputSpec converts OutputSpec from CRD to vmcp config OutputConfig
