package app

import (
	"context"
	"fmt"
	"sort"

	"github.com/spf13/cobra"

	"github.com/stacklok/toolhive/cmd/thv/app/ui"
	"github.com/stacklok/toolhive/pkg/client"
	"github.com/stacklok/toolhive/pkg/config"
	"github.com/stacklok/toolhive/pkg/core"
	"github.com/stacklok/toolhive/pkg/groups"
	"github.com/stacklok/toolhive/pkg/logger"
	"github.com/stacklok/toolhive/pkg/workloads"
)

var (
	groupAddNames []string
	groupRmNames  []string
)

var clientCmd = &cobra.Command{
	Use:   "client",
	Short: "Manage MCP clients",
	Long:  "The client command provides subcommands to manage MCP client integrations.",
}

var clientStatusCmd = &cobra.Command{
	Use:   "status",
	Short: "Show status of all supported MCP clients",
	Long:  "Display the installation and registration status of all supported MCP clients in a table format.",
	RunE:  clientStatusCmdFunc,
}

var clientSetupCmd = &cobra.Command{
	Use:   "setup",
	Short: "Interactively setup and register installed clients",
	Long:  `Presents a list of installed but unregistered clients for interactive selection and registration.`,
	RunE:  clientSetupCmdFunc,
}

var clientRegisterCmd = &cobra.Command{
	Use:   "register [client]",
	Short: "Register a client for MCP server configuration",
	Long: `Register a client for MCP server configuration.

Valid clients:
  - amp-cli: Sourcegraph Amp CLI
  - amp-cursor: Sourcegraph Amp extension for Cursor
  - amp-vscode: Sourcegraph Amp extension for VS Code
  - amp-vscode-insider: Sourcegraph Amp extension for VS Code Insiders
  - amp-windsurf: Sourcegraph Amp extension for Windsurf
  - claude-code: Claude Code CLI
  - cline: Cline extension for VS Code
  - continue: Continue.dev extensions for VS Code and JetBrains
  - cursor: Cursor editor
  - goose: Goose AI agent
  - kiro: Kiro AI IDE
  - lm-studio: LM Studio application
  - opencode: OpenCode editor
  - roo-code: Roo Code extension for VS Code
  - trae: Trae IDE
  - vscode: Visual Studio Code (GitHub Copilot)
  - vscode-insider: Visual Studio Code Insiders edition
  - windsurf: Windsurf IDE
  - windsurf-jetbrains: Windsurf for JetBrains IDEs`,
	Args: cobra.ExactArgs(1),
	RunE: clientRegisterCmdFunc,
}

var clientRemoveCmd = &cobra.Command{
	Use:   "remove [client]",
	Short: "Remove a client from MCP server configuration",
	Long: `Remove a client from MCP server configuration.

Valid clients:
  - amp-cli: Sourcegraph Amp CLI
  - amp-cursor: Sourcegraph Amp extension for Cursor
  - amp-vscode: Sourcegraph Amp extension for VS Code
  - amp-vscode-insider: Sourcegraph Amp extension for VS Code Insiders
  - amp-windsurf: Sourcegraph Amp extension for Windsurf
  - claude-code: Claude Code CLI
  - cline: Cline extension for VS Code
  - continue: Continue.dev extensions for VS Code and JetBrains
  - cursor: Cursor editor
  - goose: Goose AI agent
  - kiro: Kiro AI IDE
  - lm-studio: LM Studio application
  - opencode: OpenCode editor
  - roo-code: Roo Code extension for VS Code
  - trae: Trae IDE
  - vscode: Visual Studio Code (GitHub Copilot)
  - vscode-insider: Visual Studio Code Insiders edition
  - windsurf: Windsurf IDE
  - windsurf-jetbrains: Windsurf for JetBrains IDEs`,
	Args: cobra.ExactArgs(1),
	RunE: clientRemoveCmdFunc,
}

var clientListRegisteredCmd = &cobra.Command{
	Use:   "list-registered",
	Short: "List all registered MCP clients",
	Long:  "List all clients that are registered for MCP server configuration.",
	RunE:  listRegisteredClientsCmdFunc,
}

func init() {
	rootCmd.AddCommand(clientCmd)

	clientCmd.AddCommand(clientStatusCmd)
	clientCmd.AddCommand(clientSetupCmd)
	clientCmd.AddCommand(clientRegisterCmd)
	clientCmd.AddCommand(clientRemoveCmd)
	clientCmd.AddCommand(clientListRegisteredCmd)

	clientRegisterCmd.Flags().StringSliceVar(
		&groupAddNames, "group", []string{groups.DefaultGroup}, "Only register workloads from specified groups")
	clientRemoveCmd.Flags().StringSliceVar(
		&groupRmNames, "group", []string{}, "Remove client from specified groups (if not set, removes all workloads from the client)")
}

func clientStatusCmdFunc(cmd *cobra.Command, _ []string) error {
	clientStatuses, err := client.GetClientStatus(cmd.Context())
	if err != nil {
		return fmt.Errorf("failed to get client status: %w", err)
	}
	return ui.RenderClientStatusTable(clientStatuses)
}

func clientSetupCmdFunc(cmd *cobra.Command, _ []string) error {
	clientStatuses, err := client.GetClientStatus(cmd.Context())
	if err != nil {
		return fmt.Errorf("failed to get client status: %w", err)
	}
	availableClients := getAvailableClients(clientStatuses)
	if len(availableClients) == 0 {
		fmt.Println("No new clients found.")
		return nil
	}

	// Sort clients alphabetically by ClientType
	sort.Slice(availableClients, func(i, j int) bool {
		return availableClients[i].ClientType < availableClients[j].ClientType
	})
	// Get available groups for the UI
	groupManager, err := groups.NewManager()
	if err != nil {
		return fmt.Errorf("failed to create group manager: %w", err)
	}

	availableGroups, err := groupManager.List(cmd.Context())
	if err != nil {
		return fmt.Errorf("failed to list groups: %w", err)
	}

	selectedClients, selectedGroups, confirmed, err := ui.RunClientSetup(availableClients, availableGroups)
	if err != nil {
		return fmt.Errorf("error running interactive setup: %w", err)
	}
	if !confirmed {
		fmt.Println("Setup cancelled. No clients registered.")
		return nil
	}
	if len(selectedClients) == 0 {
		fmt.Println("No clients selected for registration.")
		return nil
	}
	if len(selectedGroups) == 0 && len(availableGroups) != 0 {
		fmt.Println("No groups selected for registration. Please select at least one group.")
		return nil
	}
	return registerSelectedClients(cmd, selectedClients, selectedGroups)
}

// Helper to get available (installed) clients
func getAvailableClients(statuses []client.MCPClientStatus) []client.MCPClientStatus {
	var available []client.MCPClientStatus
	for _, s := range statuses {
		if s.Installed {
			available = append(available, s)
		}
	}
	return available
}

// Helper to register selected clients
func registerSelectedClients(cmd *cobra.Command, clientsToRegister []client.MCPClientStatus, selectedGroups []string) error {
	clients := make([]client.Client, len(clientsToRegister))
	for i, cli := range clientsToRegister {
		clients[i] = client.Client{Name: cli.ClientType}
	}

	return performClientRegistration(cmd.Context(), clients, selectedGroups)
}

func clientRegisterCmdFunc(cmd *cobra.Command, args []string) error {
	clientType := args[0]

	// Validate the client type
	switch clientType {
	case "roo-code", "cline", "cursor", "claude-code", "vscode-insider", "vscode", "windsurf", "windsurf-jetbrains",
<<<<<<< HEAD
		"amp-cli", "amp-vscode", "amp-vscode-insider", "amp-cursor", "amp-windsurf", "lm-studio", "goose", "trae", "continue",
		"kiro":
=======
		"amp-cli", "amp-vscode", "amp-vscode-insider", "amp-cursor", "amp-windsurf", "lm-studio", "goose", "trae",
		"continue", "opencode":
>>>>>>> c61e36f1
		// Valid client type
	default:
		return fmt.Errorf(
			"invalid client type: %s (valid types: roo-code, cline, cursor, claude-code, vscode, vscode-insider, "+
				"windsurf, windsurf-jetbrains, amp-cli, amp-vscode, amp-vscode-insider, amp-cursor, amp-windsurf, lm-studio, "+
<<<<<<< HEAD
				"goose, trae, continue, kiro)",
=======
				"goose, trae, continue, opencode)",
>>>>>>> c61e36f1
			clientType)
	}

	return performClientRegistration(cmd.Context(), []client.Client{{Name: client.MCPClient(clientType)}}, groupAddNames)
}

func clientRemoveCmdFunc(cmd *cobra.Command, args []string) error {
	clientType := args[0]

	// Validate the client type
	switch clientType {
	case "roo-code", "cline", "cursor", "claude-code", "vscode-insider", "vscode", "windsurf", "windsurf-jetbrains",
<<<<<<< HEAD
		"amp-cli", "amp-vscode", "amp-vscode-insider", "amp-cursor", "amp-windsurf", "lm-studio", "goose", "trae", "continue",
		"kiro":
=======
		"amp-cli", "amp-vscode", "amp-vscode-insider", "amp-cursor", "amp-windsurf", "lm-studio", "goose", "trae",
		"continue", "opencode":
>>>>>>> c61e36f1
		// Valid client type
	default:
		return fmt.Errorf(
			"invalid client type: %s (valid types: roo-code, cline, cursor, claude-code, vscode, vscode-insider, "+
				"windsurf, windsurf-jetbrains, amp-cli, amp-vscode, amp-vscode-insider, amp-cursor, amp-windsurf, lm-studio, "+
<<<<<<< HEAD
				"goose, trae, continue, kiro)",
=======
				"goose, trae, continue, opencode)",
>>>>>>> c61e36f1
			clientType)
	}

	return performClientRemoval(cmd.Context(), client.Client{Name: client.MCPClient(clientType)}, groupRmNames)
}

func listRegisteredClientsCmdFunc(cmd *cobra.Command, _ []string) error {
	clientManager, err := client.NewManager(cmd.Context())
	if err != nil {
		return fmt.Errorf("failed to create client manager: %w", err)
	}

	registeredClients, err := clientManager.ListClients(cmd.Context())
	if err != nil {
		return fmt.Errorf("failed to list registered clients: %w", err)
	}

	// Convert to UI format
	var uiClients []ui.RegisteredClient
	for _, regClient := range registeredClients {
		uiClient := ui.RegisteredClient{
			Name:   string(regClient.Name),
			Groups: regClient.Groups,
		}
		uiClients = append(uiClients, uiClient)
	}

	// Determine if we have groups by checking if any client has groups
	hasGroups := false
	for _, regClient := range registeredClients {
		if len(regClient.Groups) > 0 {
			hasGroups = true
			break
		}
	}

	return ui.RenderRegisteredClientsTable(uiClients, hasGroups)
}

func performClientRegistration(ctx context.Context, clients []client.Client, groupNames []string) error {
	clientManager, err := client.NewManager(ctx)
	if err != nil {
		return fmt.Errorf("failed to create client manager: %w", err)
	}

	workloadManager, err := workloads.NewManager(ctx)
	if err != nil {
		return fmt.Errorf("failed to create workload manager: %w", err)
	}

	runningWorkloads, err := workloadManager.ListWorkloads(ctx, false)
	if err != nil {
		return fmt.Errorf("failed to list running workloads: %w", err)
	}

	if len(groupNames) > 0 {
		return registerClientsWithGroups(ctx, clients, groupNames, clientManager, runningWorkloads)
	}

	// We should never reach here once groups are enabled
	return registerClientsGlobally(clients, clientManager, runningWorkloads)
}

func registerClientsWithGroups(
	ctx context.Context,
	clients []client.Client,
	groupNames []string,
	clientManager client.Manager,
	runningWorkloads []core.Workload,
) error {
	fmt.Printf("Filtering workloads to groups: %v\n", groupNames)

	groupManager, err := groups.NewManager()
	if err != nil {
		return fmt.Errorf("failed to create group manager: %w", err)
	}

	clientNames := make([]string, len(clients))
	for i, clientToRegister := range clients {
		clientNames[i] = string(clientToRegister.Name)
	}

	// Register the clients in the groups
	err = groupManager.RegisterClients(ctx, groupNames, clientNames)
	if err != nil {
		return fmt.Errorf("failed to register clients with groups: %w", err)
	}

	filteredWorkloads, err := workloads.FilterByGroups(runningWorkloads, groupNames)
	if err != nil {
		return fmt.Errorf("failed to filter workloads by groups: %w", err)
	}

	// Add the workloads to the client's configuration file
	err = clientManager.RegisterClients(clients, filteredWorkloads)
	if err != nil {
		return fmt.Errorf("failed to register clients: %w", err)
	}

	return nil
}

func registerClientsGlobally(
	clients []client.Client,
	clientManager client.Manager,
	runningWorkloads []core.Workload,
) error {
	for _, clientToRegister := range clients {
		// Update the global config to register the client
		err := config.UpdateConfig(func(c *config.Config) {
			for _, registeredClient := range c.Clients.RegisteredClients {
				if registeredClient == string(clientToRegister.Name) {
					fmt.Printf("Client %s is already registered, skipping...\n", clientToRegister.Name)
					return
				}
			}

			c.Clients.RegisteredClients = append(c.Clients.RegisteredClients, string(clientToRegister.Name))
		})
		if err != nil {
			return fmt.Errorf("failed to update configuration for client %s: %w", clientToRegister.Name, err)
		}

		fmt.Printf("Successfully registered client: %s\n", clientToRegister.Name)
	}

	// Add the workloads to the client's configuration file
	err := clientManager.RegisterClients(clients, runningWorkloads)
	if err != nil {
		return fmt.Errorf("failed to register clients: %w", err)
	}

	return nil
}

func performClientRemoval(ctx context.Context, clientToRemove client.Client, groupNames []string) error {
	clientManager, err := client.NewManager(ctx)
	if err != nil {
		return fmt.Errorf("failed to create client manager: %w", err)
	}

	workloadManager, err := workloads.NewManager(ctx)
	if err != nil {
		return fmt.Errorf("failed to create workload manager: %w", err)
	}

	runningWorkloads, err := workloadManager.ListWorkloads(ctx, false)
	if err != nil {
		return fmt.Errorf("failed to list running workloads: %w", err)
	}

	groupManager, err := groups.NewManager()
	if err != nil {
		return fmt.Errorf("failed to create group manager: %w", err)
	}

	if len(groupNames) > 0 {
		return removeClientFromGroups(ctx, clientToRemove, groupNames, runningWorkloads, groupManager, clientManager)
	}

	return removeClientGlobally(ctx, clientToRemove, runningWorkloads, groupManager, clientManager)
}

func removeClientFromGroups(
	ctx context.Context,
	clientToRemove client.Client,
	groupNames []string,
	runningWorkloads []core.Workload,
	groupManager groups.Manager,
	clientManager client.Manager,
) error {
	fmt.Printf("Filtering workloads to groups: %v\n", groupNames)

	// Remove client from specific groups only
	filteredWorkloads, err := workloads.FilterByGroups(runningWorkloads, groupNames)
	if err != nil {
		return fmt.Errorf("failed to filter workloads by groups: %w", err)
	}

	// Remove the workloads from the client's configuration file
	err = clientManager.UnregisterClients(ctx, []client.Client{clientToRemove}, filteredWorkloads)
	if err != nil {
		return fmt.Errorf("failed to unregister client: %w", err)
	}

	// Remove the client from the groups
	err = groupManager.UnregisterClients(ctx, groupNames, []string{string(clientToRemove.Name)})
	if err != nil {
		return fmt.Errorf("failed to unregister client from groups: %w", err)
	}

	fmt.Printf("Successfully removed client %s from groups: %v\n", clientToRemove.Name, groupNames)

	return nil
}

func removeClientGlobally(
	ctx context.Context,
	clientToRemove client.Client,
	runningWorkloads []core.Workload,
	groupManager groups.Manager,
	clientManager client.Manager,
) error {
	// Remove the workloads from the client's configuration file
	err := clientManager.UnregisterClients(ctx, []client.Client{clientToRemove}, runningWorkloads)
	if err != nil {
		return fmt.Errorf("failed to unregister client: %w", err)
	}

	allGroups, err := groupManager.List(ctx)
	if err != nil {
		return fmt.Errorf("failed to list groups: %w", err)
	}

	if len(allGroups) > 0 {
		// Remove client from all groups first
		allGroupNames := make([]string, len(allGroups))
		for i, group := range allGroups {
			allGroupNames[i] = group.Name
		}

		err = groupManager.UnregisterClients(ctx, allGroupNames, []string{string(clientToRemove.Name)})
		if err != nil {
			return fmt.Errorf("failed to unregister client from groups: %w", err)
		}
	}

	// Remove client from global registered clients list
	err = config.UpdateConfig(func(c *config.Config) {
		for i, registeredClient := range c.Clients.RegisteredClients {
			if registeredClient == string(clientToRemove.Name) {
				// Remove client from slice
				c.Clients.RegisteredClients = append(c.Clients.RegisteredClients[:i], c.Clients.RegisteredClients[i+1:]...)
				logger.Infof("Successfully unregistered client: %s\n", clientToRemove.Name)
				return
			}
		}
	})
	if err != nil {
		return fmt.Errorf("failed to update configuration for client %s: %w", clientToRemove.Name, err)
	}

	return nil
}<|MERGE_RESOLUTION|>--- conflicted
+++ resolved
@@ -201,23 +201,14 @@
 	// Validate the client type
 	switch clientType {
 	case "roo-code", "cline", "cursor", "claude-code", "vscode-insider", "vscode", "windsurf", "windsurf-jetbrains",
-<<<<<<< HEAD
-		"amp-cli", "amp-vscode", "amp-vscode-insider", "amp-cursor", "amp-windsurf", "lm-studio", "goose", "trae", "continue",
-		"kiro":
-=======
 		"amp-cli", "amp-vscode", "amp-vscode-insider", "amp-cursor", "amp-windsurf", "lm-studio", "goose", "trae",
-		"continue", "opencode":
->>>>>>> c61e36f1
+		"continue", "opencode", "kiro":
 		// Valid client type
 	default:
 		return fmt.Errorf(
 			"invalid client type: %s (valid types: roo-code, cline, cursor, claude-code, vscode, vscode-insider, "+
 				"windsurf, windsurf-jetbrains, amp-cli, amp-vscode, amp-vscode-insider, amp-cursor, amp-windsurf, lm-studio, "+
-<<<<<<< HEAD
-				"goose, trae, continue, kiro)",
-=======
-				"goose, trae, continue, opencode)",
->>>>>>> c61e36f1
+				"goose, trae, continue, opencode, kiro)",
 			clientType)
 	}
 
@@ -230,23 +221,14 @@
 	// Validate the client type
 	switch clientType {
 	case "roo-code", "cline", "cursor", "claude-code", "vscode-insider", "vscode", "windsurf", "windsurf-jetbrains",
-<<<<<<< HEAD
-		"amp-cli", "amp-vscode", "amp-vscode-insider", "amp-cursor", "amp-windsurf", "lm-studio", "goose", "trae", "continue",
-		"kiro":
-=======
 		"amp-cli", "amp-vscode", "amp-vscode-insider", "amp-cursor", "amp-windsurf", "lm-studio", "goose", "trae",
-		"continue", "opencode":
->>>>>>> c61e36f1
+		"continue", "opencode", "kiro":
 		// Valid client type
 	default:
 		return fmt.Errorf(
 			"invalid client type: %s (valid types: roo-code, cline, cursor, claude-code, vscode, vscode-insider, "+
 				"windsurf, windsurf-jetbrains, amp-cli, amp-vscode, amp-vscode-insider, amp-cursor, amp-windsurf, lm-studio, "+
-<<<<<<< HEAD
-				"goose, trae, continue, kiro)",
-=======
-				"goose, trae, continue, opencode)",
->>>>>>> c61e36f1
+				"goose, trae, continue, opencode, kiro)",
 			clientType)
 	}
 
