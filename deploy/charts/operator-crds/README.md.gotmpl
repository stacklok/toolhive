--- conflicted
+++ resolved
@@ -48,7 +48,14 @@
 helm uninstall <release_name>
 ```
 
-<<<<<<< HEAD
+## Why CRDs in templates/?
+
+Helm does not upgrade CRDs placed in the `crds/` directory during `helm upgrade` operations. This is a [known Helm limitation](https://helm.sh/docs/chart_best_practices/custom_resource_definitions/#some-caveats-and-explanations) to prevent accidental data loss. As a result, users running `helm upgrade` would silently have stale CRDs.
+
+To ensure CRDs are upgraded alongside the chart, this chart places CRDs in `templates/` with Helm conditionals. This follows the pattern used by several popular projects.
+
+However, placing CRDs in `templates/` means they would be deleted when the Helm release is uninstalled, which could result in data loss. To prevent this, CRDs are annotated with `helm.sh/resource-policy: keep` by default (controlled by `crds.keep`). This ensures CRDs persist even after uninstalling the chart.
+
 ### Skipping CRDs
 
 By default, all CRDs are installed. You can selectively disable CRD groups based on your needs:
@@ -93,10 +100,8 @@
 
 ```shell
 helm upgrade -i toolhive-operator-crds oci://ghcr.io/stacklok/toolhive/toolhive-operator-crds \
-  --set crds.install.virtualMCP=false
+  --set crds.install.virtualMcp=false
 ```
-
-You can also combine this with disabling the registry CRD (see [Skipping Registry CRD](#skipping-registry-crd) section above) if you don't need registry features.
 
 **Important:** When Virtual MCP CRDs are not installed, you should also disable the Virtual MCP controllers in the operator:
 
@@ -106,18 +111,7 @@
   --set operator.features.virtualMCP=false
 ```
 
-If you also disabled the registry CRD, disable the registry controller as well (see the [Skipping Registry CRD](#skipping-registry-crd) section above).
-
-This is useful for deployments that don't require Virtual MCP aggregation features. When `operator.features.virtualMCP=false`, the operator will skip setting up the VirtualMCPServer controller, MCPGroup controller, and their associated webhooks.
-=======
-## Why CRDs in templates/?
-
-Helm does not upgrade CRDs placed in the `crds/` directory during `helm upgrade` operations. This is a [known Helm limitation](https://helm.sh/docs/chart_best_practices/custom_resource_definitions/#some-caveats-and-explanations) to prevent accidental data loss. As a result, users running `helm upgrade` would silently have stale CRDs.
-
-To ensure CRDs are upgraded alongside the chart, this chart places CRDs in `templates/` with Helm conditionals. This follows the pattern used by several popular projects.
-
-However, placing CRDs in `templates/` means they would be deleted when the Helm release is uninstalled, which could result in data loss. To prevent this, CRDs are annotated with `helm.sh/resource-policy: keep` by default (controlled by `crds.keep`). This ensures CRDs persist even after uninstalling the chart.
->>>>>>> 3fa249bc
+This is useful for deployments that don't require Virtual MCP aggregation features.
 
 {{ template "chart.requirementsSection" . }}
 
