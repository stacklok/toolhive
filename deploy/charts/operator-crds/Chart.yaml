apiVersion: v2
name: toolhive-operator-crds
description: A Helm chart for installing the ToolHive Operator CRDs into Kubernetes.
type: application
<<<<<<< HEAD
version: 0.0.68
=======
version: 0.0.69
>>>>>>> c73c5ef9
appVersion: "0.0.1"<|MERGE_RESOLUTION|>--- conflicted
+++ resolved
@@ -2,9 +2,5 @@
 name: toolhive-operator-crds
 description: A Helm chart for installing the ToolHive Operator CRDs into Kubernetes.
 type: application
-<<<<<<< HEAD
-version: 0.0.68
-=======
-version: 0.0.69
->>>>>>> c73c5ef9
+version: 0.0.70
 appVersion: "0.0.1"