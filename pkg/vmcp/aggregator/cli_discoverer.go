--- conflicted
+++ resolved
@@ -1,12 +1,10 @@
-// Package aggregator provides platform-agnostic backend discovery.
-// This file contains the CLI-specific discoverer implementation.
 package aggregator
 
 import (
 	"context"
 	"fmt"
 
-	"github.com/stacklok/toolhive/pkg/core"
+	rt "github.com/stacklok/toolhive/pkg/container/runtime"
 	"github.com/stacklok/toolhive/pkg/groups"
 	"github.com/stacklok/toolhive/pkg/logger"
 	"github.com/stacklok/toolhive/pkg/vmcp"
@@ -14,15 +12,19 @@
 	"github.com/stacklok/toolhive/pkg/workloads"
 )
 
-// cliBackendDiscoverer discovers backend MCP servers from CLI workloads (containers).
-// It works with workloads.Manager and core.Workload.
+// cliBackendDiscoverer discovers backend MCP servers from Docker/Podman workloads in a group.
+// This is the CLI version of BackendDiscoverer that uses the workloads.Manager.
 type cliBackendDiscoverer struct {
 	workloadsManager workloads.Manager
 	groupsManager    groups.Manager
 	authConfig       *config.OutgoingAuthConfig
 }
 
-// NewCLIBackendDiscoverer creates a new CLI backend discoverer.
+// NewCLIBackendDiscoverer creates a new CLI-based backend discoverer.
+// It discovers workloads from Docker/Podman containers managed by ToolHive.
+//
+// The authConfig parameter configures authentication for discovered backends.
+// If nil, backends will have no authentication configured.
 func NewCLIBackendDiscoverer(
 	workloadsManager workloads.Manager,
 	groupsManager groups.Manager,
@@ -36,8 +38,10 @@
 }
 
 // Discover finds all backend workloads in the specified group.
+// Returns all accessible backends with their health status marked based on workload status.
+// The groupRef is the group name (e.g., "engineering-team").
 func (d *cliBackendDiscoverer) Discover(ctx context.Context, groupRef string) ([]vmcp.Backend, error) {
-	logger.Infof("Discovering CLI backends in group %s", groupRef)
+	logger.Infof("Discovering backends in group %s", groupRef)
 
 	// Verify that the group exists
 	exists, err := d.groupsManager.Exists(ctx, groupRef)
@@ -70,10 +74,55 @@
 			continue
 		}
 
-		backend := d.convertCoreWorkload(workload, groupRef)
-		if backend != nil {
-			backends = append(backends, *backend)
+		// Skip workloads without a URL (not accessible)
+		if workload.URL == "" {
+			logger.Debugf("Skipping workload %s without URL", name)
+			continue
 		}
+
+		// Map workload status to backend health status
+		healthStatus := mapWorkloadStatusToHealth(workload.Status)
+
+		// Convert core.Workload to vmcp.Backend
+		// Use ProxyMode instead of TransportType to reflect how ToolHive is exposing the workload.
+		// For stdio MCP servers, ToolHive proxies them via SSE or streamable-http.
+		// ProxyMode tells us which transport the vmcp client should use.
+		transportType := workload.ProxyMode
+		if transportType == "" {
+			// Fallback to TransportType if ProxyMode is not set (for direct transports)
+			transportType = workload.TransportType.String()
+		}
+
+		backend := vmcp.Backend{
+			ID:            name,
+			Name:          name,
+			BaseURL:       workload.URL,
+			TransportType: transportType,
+			HealthStatus:  healthStatus,
+			Metadata:      make(map[string]string),
+		}
+
+		// Apply authentication configuration if provided
+		authStrategy, authMetadata := d.authConfig.ResolveForBackend(name)
+		backend.AuthStrategy = authStrategy
+		backend.AuthMetadata = authMetadata
+		if authStrategy != "" {
+			logger.Debugf("Backend %s configured with auth strategy: %s", name, authStrategy)
+		}
+
+		// Copy user labels to metadata first
+		for k, v := range workload.Labels {
+			backend.Metadata[k] = v
+		}
+
+		// Set system metadata (these override user labels to prevent conflicts)
+		backend.Metadata["group"] = groupRef
+		backend.Metadata["tool_type"] = workload.ToolType
+		backend.Metadata["workload_status"] = string(workload.Status)
+
+		backends = append(backends, backend)
+		logger.Debugf("Discovered backend %s: %s (%s) with health status %s",
+			backend.ID, backend.BaseURL, backend.TransportType, backend.HealthStatus)
 	}
 
 	if len(backends) == 0 {
@@ -85,14 +134,6 @@
 	return backends, nil
 }
 
-<<<<<<< HEAD
-// convertCoreWorkload converts a core.Workload to a vmcp.Backend.
-func (d *cliBackendDiscoverer) convertCoreWorkload(workload core.Workload, groupRef string) *vmcp.Backend {
-	// Skip workloads without a URL (not accessible)
-	if workload.URL == "" {
-		logger.Debugf("Skipping workload %s without URL", workload.Name)
-		return nil
-=======
 // mapWorkloadStatusToHealth converts a workload status to a backend health status.
 func mapWorkloadStatusToHealth(status rt.WorkloadStatus) vmcp.BackendHealthStatus {
 	switch status {
@@ -108,48 +149,5 @@
 		return vmcp.BackendUnauthenticated
 	default:
 		return vmcp.BackendUnknown
->>>>>>> cd66940f
 	}
-
-	// Map workload status to backend health status
-	healthStatus := mapWorkloadStatusToHealth(workload.Status)
-
-	// Convert core.Workload to vmcp.Backend
-	transportType := workload.ProxyMode
-	if transportType == "" {
-		// Fallback to TransportType if ProxyMode is not set (for direct transports)
-		transportType = workload.TransportType.String()
-	}
-
-	backend := vmcp.Backend{
-		ID:            workload.Name,
-		Name:          workload.Name,
-		BaseURL:       workload.URL,
-		TransportType: transportType,
-		HealthStatus:  healthStatus,
-		Metadata:      make(map[string]string),
-	}
-
-	// Apply authentication configuration if provided
-	authStrategy, authMetadata := d.authConfig.ResolveForBackend(workload.Name)
-	backend.AuthStrategy = authStrategy
-	backend.AuthMetadata = authMetadata
-	if authStrategy != "" {
-		logger.Debugf("Backend %s configured with auth strategy: %s", workload.Name, authStrategy)
-	}
-
-	// Copy user labels to metadata first
-	for k, v := range workload.Labels {
-		backend.Metadata[k] = v
-	}
-
-	// Set system metadata (these override user labels to prevent conflicts)
-	backend.Metadata["group"] = groupRef
-	backend.Metadata["tool_type"] = workload.ToolType
-	backend.Metadata["workload_status"] = string(workload.Status)
-
-	logger.Debugf("Discovered backend %s: %s (%s) with health status %s",
-		backend.ID, backend.BaseURL, backend.TransportType, backend.HealthStatus)
-
-	return &backend
 }