--- conflicted
+++ resolved
@@ -62,7 +62,10 @@
 	for name, server := range registry.Servers {
 		server.Name = name
 	}
-<<<<<<< HEAD
+	// Set name field on each remote server based on map key
+	for name, server := range registry.RemoteServers {
+		server.Name = name
+	}
 
 	// Set name field on each remote server based on map key
 	for name, server := range registry.RemoteServers {
@@ -70,171 +73,6 @@
 	}
 
 	return registry, nil
-}
-
-// GetServer returns a specific server by name
-func (p *LocalRegistryProvider) GetServer(name string) (*ImageMetadata, error) {
-	reg, err := p.GetRegistry()
-	if err != nil {
-		return nil, err
-	}
-
-	server, ok := reg.Servers[name]
-	if !ok {
-		return nil, fmt.Errorf("server not found: %s", name)
-	}
-
-	return server, nil
-}
-
-// GetRemoteServer returns a specific remote server by name
-func (p *LocalRegistryProvider) GetRemoteServer(name string) (*RemoteServerMetadata, error) {
-	reg, err := p.GetRegistry()
-	if err != nil {
-		return nil, err
-	}
-
-	server, ok := reg.RemoteServers[name]
-	if !ok {
-		return nil, fmt.Errorf("remote server not found: %s", name)
-	}
-
-	return server, nil
-}
-
-// SearchServers searches for servers matching the query
-func (p *LocalRegistryProvider) SearchServers(query string) ([]*ImageMetadata, error) {
-	reg, err := p.GetRegistry()
-	if err != nil {
-		return nil, err
-	}
-
-	query = strings.ToLower(query)
-	var results []*ImageMetadata
-
-	for name, server := range reg.Servers {
-		// Search in name
-		if strings.Contains(strings.ToLower(name), query) {
-			results = append(results, server)
-			continue
-		}
-
-		// Search in description
-		if strings.Contains(strings.ToLower(server.Description), query) {
-			results = append(results, server)
-			continue
-		}
-
-		// Search in tags
-		for _, tag := range server.Tags {
-			if strings.Contains(strings.ToLower(tag), query) {
-				results = append(results, server)
-				break
-			}
-		}
-	}
-
-	return results, nil
-}
-
-// ListServers returns all available servers
-func (p *LocalRegistryProvider) ListServers() ([]*ImageMetadata, error) {
-	reg, err := p.GetRegistry()
-	if err != nil {
-		return nil, err
-	}
-
-	servers := make([]*ImageMetadata, 0, len(reg.Servers))
-	for _, server := range reg.Servers {
-		servers = append(servers, server)
-=======
-	// Set name field on each remote server based on map key
-	for name, server := range registry.RemoteServers {
-		server.Name = name
->>>>>>> d1d2a994
-	}
-
-	return registry, nil
-}
-
-// SearchRemoteServers searches for remote servers matching the query
-func (p *LocalRegistryProvider) SearchRemoteServers(query string) ([]*RemoteServerMetadata, error) {
-	reg, err := p.GetRegistry()
-	if err != nil {
-		return nil, err
-	}
-
-	query = strings.ToLower(query)
-	var results []*RemoteServerMetadata
-
-	for name, server := range reg.RemoteServers {
-		// Search in name
-		if strings.Contains(strings.ToLower(name), query) {
-			results = append(results, server)
-			continue
-		}
-
-		// Search in description
-		if strings.Contains(strings.ToLower(server.Description), query) {
-			results = append(results, server)
-			continue
-		}
-
-		// Search in tags
-		for _, tag := range server.Tags {
-			if strings.Contains(strings.ToLower(tag), query) {
-				results = append(results, server)
-				break
-			}
-		}
-	}
-
-	return results, nil
-}
-
-// ListRemoteServers returns all available remote servers
-func (p *LocalRegistryProvider) ListRemoteServers() ([]*RemoteServerMetadata, error) {
-	reg, err := p.GetRegistry()
-	if err != nil {
-		return nil, err
-	}
-
-	var results []*RemoteServerMetadata
-	for _, server := range reg.RemoteServers {
-		results = append(results, server)
-	}
-
-	return results, nil
-}
-
-// GetAllServers returns all container and remote servers
-func (p *LocalRegistryProvider) GetAllServers() ([]*ImageMetadata, []*RemoteServerMetadata, error) {
-	containerServers, err := p.ListServers()
-	if err != nil {
-		return nil, nil, err
-	}
-
-	remoteServers, err := p.ListRemoteServers()
-	if err != nil {
-		return nil, nil, err
-	}
-
-	return containerServers, remoteServers, nil
-}
-
-// SearchAllServers searches for both container and remote servers matching the query
-func (p *LocalRegistryProvider) SearchAllServers(query string) ([]*ImageMetadata, []*RemoteServerMetadata, error) {
-	containerServers, err := p.SearchServers(query)
-	if err != nil {
-		return nil, nil, err
-	}
-
-	remoteServers, err := p.SearchRemoteServers(query)
-	if err != nil {
-		return nil, nil, err
-	}
-
-	return containerServers, remoteServers, nil
 }
 
 // parseRegistryData parses JSON data into a Registry struct
