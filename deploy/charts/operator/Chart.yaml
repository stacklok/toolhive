apiVersion: v2
name: toolhive-operator
description: A Helm chart for deploying the ToolHive Operator into Kubernetes.
type: application
<<<<<<< HEAD
version: 0.0.8
appVersion: "0.0.38"
=======
version: 0.0.9
appVersion: "0.0.39"
>>>>>>> b66615a7
<|MERGE_RESOLUTION|>--- conflicted
+++ resolved
@@ -2,10 +2,5 @@
 name: toolhive-operator
 description: A Helm chart for deploying the ToolHive Operator into Kubernetes.
 type: application
-<<<<<<< HEAD
-version: 0.0.8
-appVersion: "0.0.38"
-=======
 version: 0.0.9
-appVersion: "0.0.39"
->>>>>>> b66615a7
+appVersion: "0.0.39"