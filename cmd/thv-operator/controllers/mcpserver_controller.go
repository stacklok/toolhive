--- conflicted
+++ resolved
@@ -748,12 +748,8 @@
 	volumeMounts := []corev1.VolumeMount{}
 	volumes := []corev1.Volume{}
 
-<<<<<<< HEAD
-=======
 	// Check if global ConfigMap mode is enabled via environment variable
 	useConfigMap := true
-
->>>>>>> 94ae369e
 	// Also add pod template patch for secrets and service account (same as regular flags approach)
 	// If service account is not specified, use the default MCP server service account
 	serviceAccount := m.Spec.ServiceAccount
@@ -773,11 +769,8 @@
 			ctxLogger.Error(err, "Failed to marshal pod template spec")
 		} else {
 			args = append(args, fmt.Sprintf("--k8s-pod-patch=%s", string(podTemplatePatch)))
-<<<<<<< HEAD
-=======
-		}
-	}
->>>>>>> 94ae369e
+		}
+	}
 
 	// Add volume mount for ConfigMap
 	configMapName := fmt.Sprintf("%s-runconfig", m.Name)
@@ -797,79 +790,6 @@
 			},
 		},
 	})
-<<<<<<< HEAD
-=======
-
-	// Add OIDC configuration args only if not using ConfigMap
-	// When using ConfigMap, OIDC configuration is included in the runconfig.json
-	if !useConfigMap && m.Spec.OIDCConfig != nil {
-		// Create a context with timeout for OIDC configuration operations
-		ctx, cancel := context.WithTimeout(context.Background(), 10*time.Second)
-		defer cancel()
-
-		oidcArgs := r.generateOIDCArgs(ctx, m)
-		args = append(args, oidcArgs...)
-
-		// Add OAuth discovery resource URL for RFC 9728 compliance
-		resourceURL := m.Spec.OIDCConfig.ResourceURL
-		if resourceURL == "" {
-			resourceURL = createServiceURL(m.Name, m.Namespace, m.Spec.Port)
-		}
-		args = append(args, fmt.Sprintf("--resource-url=%s", resourceURL))
-	}
-
-	// Add authorization configuration args only if not using ConfigMap
-	// When using ConfigMap, authorization configuration is included in the runconfig.json
-	if !useConfigMap && m.Spec.AuthzConfig != nil {
-		authzArgs := r.generateAuthzArgs(m)
-		args = append(args, authzArgs...)
-	}
-
-	// Add audit configuration args only if not using ConfigMap
-	// When using ConfigMap, audit configuration is included in the runconfig.json
-	if !useConfigMap && m.Spec.Audit != nil && m.Spec.Audit.Enabled {
-		args = append(args, "--enable-audit")
-	}
-
-	// Add environment variables and tools filter only if not using ConfigMap
-	if !useConfigMap {
-		// Add environment variables as --env flags for the MCP server
-		for _, e := range m.Spec.Env {
-			args = append(args, fmt.Sprintf("--env=%s=%s", e.Name, e.Value))
-		}
-
-		// Add tools filter args
-		if len(m.Spec.ToolsFilter) > 0 {
-			slices.Sort(m.Spec.ToolsFilter)
-			args = append(args, fmt.Sprintf("--tools=%s", strings.Join(m.Spec.ToolsFilter, ",")))
-		}
-	}
-
-	// Add OpenTelemetry configuration args only if not using ConfigMap
-	// When using ConfigMap, telemetry configuration is included in the runconfig.json
-	if !useConfigMap && m.Spec.Telemetry != nil {
-		if m.Spec.Telemetry.OpenTelemetry != nil {
-			otelArgs := r.generateOpenTelemetryArgs(m)
-			args = append(args, otelArgs...)
-		}
-
-		if m.Spec.Telemetry.Prometheus != nil {
-			prometheusArgs := r.generatePrometheusArgs(m)
-			args = append(args, prometheusArgs...)
-		}
-	}
-
-	// Always add the image as it's required by proxy runner command signature
-	// When using ConfigMap, the image from ConfigMap takes precedence, but we still need
-	// to provide this as a positional argument to satisfy the command requirements
-	args = append(args, m.Spec.Image)
-
-	// Add additional args only if not using ConfigMap
-	if !useConfigMap && len(m.Spec.Args) > 0 {
-		args = append(args, "--")
-		args = append(args, m.Spec.Args...)
-	}
->>>>>>> 94ae369e
 
 	// Prepare container env vars for the proxy container
 	env := []corev1.EnvVar{}
