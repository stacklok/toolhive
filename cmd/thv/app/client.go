package app

import (
	"fmt"

	"github.com/spf13/cobra"

	"github.com/stacklok/toolhive/cmd/thv/app/ui"
	"github.com/stacklok/toolhive/pkg/client"
	"github.com/stacklok/toolhive/pkg/config"
)

var clientCmd = &cobra.Command{
	Use:   "client",
	Short: "Manage MCP clients",
	Long:  "The client command provides subcommands to manage MCP client integrations.",
}

var clientStatusCmd = &cobra.Command{
	Use:   "status",
	Short: "Show status of all supported MCP clients",
	Long:  "Display the installation and registration status of all supported MCP clients in a table format.",
	RunE:  clientStatusCmdFunc,
}

var clientSetupCmd = &cobra.Command{
	Use:   "setup",
	Short: "Interactively setup and register installed clients",
	Long:  `Presents a list of installed but unregistered clients for interactive selection and registration.`,
	RunE:  clientSetupCmdFunc,
}

var clientRegisterCmd = &cobra.Command{
	Use:   "register [client]",
	Short: "Register a client for MCP server configuration",
	Long: `Register a client for MCP server configuration.
Valid clients are:
  - amp-cli: Sourcegraph Amp CLI
  - amp-cursor: Sourcegraph Amp extension for Cursor
  - amp-vscode: Sourcegraph Amp extension for VS Code
  - amp-vscode-insider: Sourcegraph Amp extension for VS Code Insiders
  - amp-windsurf: Sourcegraph Amp extension for Windsurf
  - claude-code: Claude Code CLI
  - cline: Cline extension for VS Code
  - cursor: Cursor editor
  - roo-code: Roo Code extension for VS Code
  - vscode: Visual Studio Code
  - vscode-insider: Visual Studio Code Insiders edition
  - windsurf: Windsurf IDE
  - windsurf-jetbrains: Windsurf for JetBrains IDEs`,
	Args: cobra.ExactArgs(1),
	RunE: clientRegisterCmdFunc,
}

var clientRemoveCmd = &cobra.Command{
	Use:   "remove [client]",
	Short: "Remove a client from MCP server configuration",
	Long: `Remove a client from MCP server configuration.
Valid clients are:
  - amp-cli: Sourcegraph Amp CLI
  - amp-cursor: Sourcegraph Amp extension for Cursor
  - amp-vscode: Sourcegraph Amp extension for VS Code
  - amp-vscode-insider: Sourcegraph Amp extension for VS Code Insiders
  - amp-windsurf: Sourcegraph Amp extension for Windsurf
  - claude-code: Claude Code CLI
  - cline: Cline extension for VS Code
  - cursor: Cursor editor
  - roo-code: Roo Code extension for VS Code
  - vscode: Visual Studio Code
  - vscode-insider: Visual Studio Code Insiders edition
  - windsurf: Windsurf IDE
  - windsurf-jetbrains: Windsurf for JetBrains IDEs`,
	Args: cobra.ExactArgs(1),
	RunE: clientRemoveCmdFunc,
}

var clientListRegisteredCmd = &cobra.Command{
	Use:   "list-registered",
	Short: "List all registered MCP clients",
	Long:  "List all clients that are registered for MCP server configuration.",
	RunE:  listRegisteredClientsCmdFunc,
}

func init() {
	rootCmd.AddCommand(clientCmd)

	clientCmd.AddCommand(clientStatusCmd)
	clientCmd.AddCommand(clientSetupCmd)
	clientCmd.AddCommand(clientRegisterCmd)
	clientCmd.AddCommand(clientRemoveCmd)
	clientCmd.AddCommand(clientListRegisteredCmd)
}

func clientStatusCmdFunc(_ *cobra.Command, _ []string) error {
	clientStatuses, err := client.GetClientStatus()
	if err != nil {
		return fmt.Errorf("failed to get client status: %w", err)
	}
	return ui.RenderClientStatusTable(clientStatuses)
}

func clientSetupCmdFunc(cmd *cobra.Command, _ []string) error {
	clientStatuses, err := client.GetClientStatus()
	if err != nil {
		return fmt.Errorf("failed to get client status: %w", err)
	}
	availableClients := getAvailableClients(clientStatuses)
	if len(availableClients) == 0 {
		fmt.Println("No new clients found.")
		return nil
	}
	selected, confirmed, err := ui.RunClientSetup(availableClients)
	if err != nil {
		return fmt.Errorf("error running interactive setup: %w", err)
	}
	if !confirmed {
		fmt.Println("Setup cancelled. No clients registered.")
		return nil
	}
	if len(selected) == 0 {
		fmt.Println("No clients selected for registration.")
		return nil
	}
	return registerSelectedClients(cmd, selected)
}

// Helper to get available (installed but unregistered) clients
func getAvailableClients(statuses []client.MCPClientStatus) []client.MCPClientStatus {
	var available []client.MCPClientStatus
	for _, s := range statuses {
		if s.Installed && !s.Registered {
			available = append(available, s)
		}
	}
	return available
}

// Helper to register selected clients
func registerSelectedClients(cmd *cobra.Command, clientsToRegister []client.MCPClientStatus) error {
	ctx := cmd.Context()

	manager, err := client.NewManager(ctx)
	if err != nil {
		return fmt.Errorf("failed to create client manager: %w", err)
	}

	clients := make([]client.Client, len(clientsToRegister))
	for i, cli := range clientsToRegister {
		clients[i] = client.Client{Name: cli.ClientType}
	}

	err = manager.RegisterClients(ctx, clients)
	if err != nil {
		return fmt.Errorf("failed to register clients: %w", err)
	}

	return nil
}

func clientRegisterCmdFunc(cmd *cobra.Command, args []string) error {
	clientType := args[0]

	// Validate the client type
	switch clientType {
<<<<<<< HEAD
	case "roo-code", "cline", "cursor", "claude-code", "vscode-insider", "vscode",
		"amp-cli", "amp-vscode", "amp-vscode-insider", "amp-cursor", "amp-windsurf":
		// Valid client type
	default:
		return fmt.Errorf(
			"invalid client type: %s (valid types: roo-code, cline, cursor, claude-code, vscode, vscode-insider, "+
				"amp-cli, amp-vscode, amp-vscode-insider, amp-cursor, amp-windsurf)",
=======
	case "roo-code", "cline", "cursor", "claude-code", "vscode-insider", "vscode", "windsurf", "windsurf-jetbrains":
		// Valid client type
	default:
		return fmt.Errorf(
			"invalid client type: %s (valid types: roo-code, cline, cursor, claude-code, vscode, "+
				"vscode-insider, windsurf, windsurf-jetbrains)",
>>>>>>> 7f3beebf
			clientType)
	}

	ctx := cmd.Context()

	manager, err := client.NewManager(ctx)
	if err != nil {
		return fmt.Errorf("failed to create client manager: %w", err)
	}

	err = manager.RegisterClients(ctx, []client.Client{
		{Name: client.MCPClient(clientType)},
	})
	if err != nil {
		return fmt.Errorf("failed to register client %s: %w", clientType, err)
	}

	return nil
}

func clientRemoveCmdFunc(cmd *cobra.Command, args []string) error {
	clientType := args[0]

	// Validate the client type
	switch clientType {
<<<<<<< HEAD
	case "roo-code", "cline", "cursor", "claude-code", "vscode-insider", "vscode",
		"amp-cli", "amp-vscode", "amp-vscode-insider", "amp-cursor", "amp-windsurf":
		// Valid client type
	default:
		return fmt.Errorf(
			"invalid client type: %s (valid types: roo-code, cline, cursor, claude-code, vscode, vscode-insider, "+
				"amp-cli, amp-vscode, amp-vscode-insider, amp-cursor, amp-windsurf)",
=======
	case "roo-code", "cline", "cursor", "claude-code", "vscode-insider", "vscode", "windsurf", "windsurf-jetbrains":
		// Valid client type
	default:
		return fmt.Errorf(
			"invalid client type: %s (valid types: roo-code, cline, cursor, claude-code, vscode, "+
				"vscode-insider, windsurf, windsurf-jetbrains)",
>>>>>>> 7f3beebf
			clientType)
	}

	ctx := cmd.Context()

	manager, err := client.NewManager(ctx)
	if err != nil {
		return fmt.Errorf("failed to create client manager: %w", err)
	}

	err = manager.UnregisterClients(ctx, []client.Client{
		{Name: client.MCPClient(clientType)},
	})
	if err != nil {
		return fmt.Errorf("failed to remove client %s: %w", clientType, err)
	}

	return nil
}

func listRegisteredClientsCmdFunc(_ *cobra.Command, _ []string) error {
	cfg := config.GetConfig()
	if len(cfg.Clients.RegisteredClients) == 0 {
		fmt.Println("No clients are currently registered.")
		return nil
	}
	fmt.Println("Registered clients:")
	for _, clientName := range cfg.Clients.RegisteredClients {
		fmt.Printf("  - %s\n", clientName)
	}
	return nil
}<|MERGE_RESOLUTION|>--- conflicted
+++ resolved
@@ -162,22 +162,13 @@
 
 	// Validate the client type
 	switch clientType {
-<<<<<<< HEAD
-	case "roo-code", "cline", "cursor", "claude-code", "vscode-insider", "vscode",
+	case "roo-code", "cline", "cursor", "claude-code", "vscode-insider", "vscode", "windsurf", "windsurf-jetbrains",
 		"amp-cli", "amp-vscode", "amp-vscode-insider", "amp-cursor", "amp-windsurf":
 		// Valid client type
 	default:
 		return fmt.Errorf(
 			"invalid client type: %s (valid types: roo-code, cline, cursor, claude-code, vscode, vscode-insider, "+
-				"amp-cli, amp-vscode, amp-vscode-insider, amp-cursor, amp-windsurf)",
-=======
-	case "roo-code", "cline", "cursor", "claude-code", "vscode-insider", "vscode", "windsurf", "windsurf-jetbrains":
-		// Valid client type
-	default:
-		return fmt.Errorf(
-			"invalid client type: %s (valid types: roo-code, cline, cursor, claude-code, vscode, "+
-				"vscode-insider, windsurf, windsurf-jetbrains)",
->>>>>>> 7f3beebf
+				"windsurf, windsurf-jetbrains, amp-cli, amp-vscode, amp-vscode-insider, amp-cursor, amp-windsurf)",
 			clientType)
 	}
 
@@ -203,22 +194,13 @@
 
 	// Validate the client type
 	switch clientType {
-<<<<<<< HEAD
-	case "roo-code", "cline", "cursor", "claude-code", "vscode-insider", "vscode",
+	case "roo-code", "cline", "cursor", "claude-code", "vscode-insider", "vscode", "windsurf", "windsurf-jetbrains",
 		"amp-cli", "amp-vscode", "amp-vscode-insider", "amp-cursor", "amp-windsurf":
 		// Valid client type
 	default:
 		return fmt.Errorf(
 			"invalid client type: %s (valid types: roo-code, cline, cursor, claude-code, vscode, vscode-insider, "+
-				"amp-cli, amp-vscode, amp-vscode-insider, amp-cursor, amp-windsurf)",
-=======
-	case "roo-code", "cline", "cursor", "claude-code", "vscode-insider", "vscode", "windsurf", "windsurf-jetbrains":
-		// Valid client type
-	default:
-		return fmt.Errorf(
-			"invalid client type: %s (valid types: roo-code, cline, cursor, claude-code, vscode, "+
-				"vscode-insider, windsurf, windsurf-jetbrains)",
->>>>>>> 7f3beebf
+				"windsurf, windsurf-jetbrains, amp-cli, amp-vscode, amp-vscode-insider, amp-cursor, amp-windsurf)",
 			clientType)
 	}
 
