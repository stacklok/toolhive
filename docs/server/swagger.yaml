--- conflicted
+++ resolved
@@ -622,9 +622,6 @@
       properties:
         authorizeURL:
           type: string
-        bearerToken:
-          description: Add Bearer token support
-          type: string
         callbackPort:
           type: integer
         clientID:
@@ -742,15 +739,13 @@
           type: integer
         proxy_mode:
           $ref: '#/components/schemas/types.ProxyMode'
-<<<<<<< HEAD
         remote_auth_config:
           $ref: '#/components/schemas/runner.RemoteAuthConfig'
         remote_url:
           description: RemoteURL is the URL of the remote MCP server (if running remotely)
-=======
+          type: string
         schema_version:
           description: SchemaVersion is the version of the RunConfig schema
->>>>>>> 16972b26
           type: string
         secrets:
           description: |-
